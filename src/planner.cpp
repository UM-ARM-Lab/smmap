#include "smmap/planner.h"

#include <future>
#include <assert.h>
#include <numeric>
#include <memory>
#include <arc_utilities/pretty_print.hpp>
#include <arc_utilities/log.hpp>
#include <arc_utilities/first_order_deformation.h>
#include <arc_utilities/simple_kmeans_clustering.hpp>
#include <arc_utilities/simple_astar_planner.hpp>
#include <arc_utilities/get_neighbours.hpp>
#include <arc_utilities/shortcut_smoothing.hpp>

#include "smmap/timing.hpp"
#include "smmap/diminishing_rigidity_model.h"
#include "smmap/adaptive_jacobian_model.h"
#include "smmap/least_squares_jacobian_model.h"
#include "smmap/constraint_jacobian_model.h"

#include "smmap/least_squares_controller_with_object_avoidance.h"
#include "smmap/stretching_avoidance_controller.h"

using namespace smmap;
using namespace Eigen;
using namespace EigenHelpers;
using namespace EigenHelpersConversions;
using ColorBuilder = arc_helpers::RGBAColorBuilder<std_msgs::ColorRGBA>;

#pragma message "Magic number - reward scaling factor starting value"
#define REWARD_STANDARD_DEV_SCALING_FACTOR_START (1.0)

////////////////////////////////////////////////////////////////////////////////////////////////////////////////////////
// Internal helpers
////////////////////////////////////////////////////////////////////////////////////////////////////////////////////////

/**
 * @brief GetShortestPathBetweenGrippersThroughObject
 * @param grippers_data
 * @param object
 * @param neighour_fn
 * @return The index of the nodes between the grippers, following the shortest path through the object
 */
static std::vector<ssize_t> getShortestPathBetweenGrippersThroughObject(
        const std::vector<GripperData>& grippers_data,
        const ObjectPointSet& object,
        const std::function<std::vector<ssize_t>(const ssize_t& node)> neighbour_fn)
{
    assert(grippers_data.size() == 2);
    assert(grippers_data[0].node_indices_.size() > 0);
    assert(grippers_data[1].node_indices_.size() > 0);

    const auto start = grippers_data[0].node_indices_[0];
    const auto goal = grippers_data[1].node_indices_[0];
    const auto distance_fn = [&] (const ssize_t& first_node, const ssize_t& second_node)
    {
        return (object.col(first_node) - object.col(second_node)).norm();
    };
    const auto heuristic_fn = [&] (const ssize_t& node)
    {
        return distance_fn(node, goal);
    };
    const auto goal_reached_fn = [&] (const ssize_t& test_node)
    {
        return test_node == goal;
    };
    const auto astar_results = simple_astar_planner::SimpleAStarPlanner<ssize_t>::Plan(
                start, neighbour_fn, distance_fn, heuristic_fn, goal_reached_fn);

    const auto plan = astar_results.first;
    assert(plan.size() > 0);
    return plan;
}

static EigenHelpers::VectorVector3d getPathBetweenGrippersThroughObject(
        const WorldState& world_state,
        const std::vector<ssize_t>& object_node_idxs_between_grippers)
{
    assert(world_state.all_grippers_single_pose_.size() == 2);
    EigenHelpers::VectorVector3d nodes;
    nodes.reserve(object_node_idxs_between_grippers.size() + 2);

    nodes.push_back(world_state.all_grippers_single_pose_[0].translation());
    for (size_t path_idx = 0; path_idx < object_node_idxs_between_grippers.size(); ++path_idx)
    {
        const ssize_t node_idx = object_node_idxs_between_grippers[path_idx];
        nodes.push_back(world_state.object_configuration_.col(node_idx));
    }
    nodes.push_back(world_state.all_grippers_single_pose_[1].translation());

    return nodes;
}

template <typename T, typename Alloc = std::allocator<T>>
static size_t sizeOfLargestVector(const std::vector<T, Alloc>& vectors)
{
    size_t largest_vector = 0;

    for (size_t idx = 0; idx < vectors.size(); ++idx)
    {
        largest_vector = std::max(largest_vector, vectors[idx].size());
    }

    return largest_vector;
}

std::vector<uint32_t> numberOfPointsInEachCluster(
        const std::vector<uint32_t>& cluster_labels,
        const uint32_t num_clusters,
        const std::vector<long>& grapsed_points,
        const DijkstrasCoverageTask::Correspondences& correspondences)
{
    std::vector<uint32_t> counts(num_clusters, 0);
    const auto& uncovered_target_point_idxs = correspondences.uncovered_target_points_idxs_;

    for (size_t grasped_point_idx = 0; grasped_point_idx < grapsed_points.size(); ++grasped_point_idx)
    {
        const long deform_idx = grapsed_points[grasped_point_idx];

        const std::vector<ssize_t>& correspondences_for_current_deform_idx            = correspondences.correspondences_[deform_idx];
        const std::vector<bool>&    correspondences_is_covered_for_current_deform_idx = correspondences.correspondences_is_covered_[deform_idx];

        for (size_t correspondence_idx = 0; correspondence_idx < correspondences_for_current_deform_idx.size(); ++correspondence_idx)
        {
            const ssize_t cover_idx = correspondences_for_current_deform_idx[correspondence_idx];
            const bool is_covered   = correspondences_is_covered_for_current_deform_idx[correspondence_idx];

            // If the current correspondece is not covered, lookup its position in cluster_labels
            if (!is_covered)
            {
                const auto found_itr = std::find(uncovered_target_point_idxs.begin(), uncovered_target_point_idxs.end(), cover_idx);
                assert(found_itr != uncovered_target_point_idxs.end()); // The point is not covered, so it should exist in the vector
                const ssize_t found_idx = std::distance(uncovered_target_point_idxs.begin(), found_itr);
                assert(found_idx >= 0);
                assert(found_idx < (ssize_t)cluster_labels.size());
                const uint32_t cluster_label = cluster_labels[found_idx];
                counts[cluster_label]++;
            }
        }
    }

    return counts;
}

////////////////////////////////////////////////////////////////////////////////////////////////////////////////////////
// Constructor and model list builder
////////////////////////////////////////////////////////////////////////////////////////////////////////////////////////

/**
 * @brief Planner::Planner
 * @param robot
 * @param vis
 * @param task_specification
 */
Planner::Planner(
        RobotInterface& robot,
        Visualizer& vis,
        const std::shared_ptr<TaskSpecification>& task_specification)
    // Robot and task parameters
    : nh_("")
    , ph_("~")
    , seed_(GetPlannerSeed(ph_))
    , generator_(seed_)
    , robot_(robot)
    , task_specification_(task_specification)
    , dijkstras_task_(nullptr)
    // Multi-model and regret based model selection parameters
    , calculate_regret_(GetCalculateRegret(ph_))
    , reward_std_dev_scale_factor_(REWARD_STANDARD_DEV_SCALING_FACTOR_START)
    , process_noise_factor_(GetProcessNoiseFactor(ph_))
    , observation_noise_factor_(GetObservationNoiseFactor(ph_))
    , correlation_strength_factor_(GetCorrelationStrengthFactor(ph_))
    // 'Stuck' detection and RRT prameters
    , enable_stuck_detection_(GetEnableStuckDetection(ph_))
    , max_lookahead_steps_(GetNumLookaheadSteps(ph_))
    , max_grippers_pose_history_length_(GetMaxGrippersPoseHistoryLength(ph_))
    , executing_global_gripper_trajectory_(false)
    , global_plan_current_timestep_(-1)
    , global_plan_gripper_trajectory_(0)
    , rrt_helper_(nullptr)
<<<<<<< HEAD
    , prm_helper_(nullptr)
    // Logging and visualization parameters
=======
    , object_initial_node_distance_(CalculateDistanceMatrix(GetObjectInitialConfiguration(nh_)))
    , initial_grippers_distance_(robot_.getGrippersInitialDistance())

>>>>>>> 03a461e7
    , logging_enabled_(GetLoggingEnabled(nh_))
    , controller_logging_enabled_(GetLoggingEnabled(nh_))
    , vis_(vis)
    , visualize_desired_motion_(GetVisualizeObjectDesiredMotion(ph_))
    , visualize_predicted_motion_(GetVisualizeObjectPredictedMotion(ph_))
{
    ROS_INFO_STREAM_NAMED("planner", "Using seed " << std::hex << seed_ );
    initializeLogging();
    initializeControllerLogging();
}

////////////////////////////////////////////////////////////////////////////////////////////////////////////////////////
// The one function that gets invoked externally
////////////////////////////////////////////////////////////////////////////////////////////////////////////////////////

void Planner::execute()
{
    WorldState world_feedback = robot_.start();
    const double start_time = world_feedback.sim_time_;
    initializeModelAndControllerSet(world_feedback);

    if (enable_stuck_detection_)
    {
        // Extract the maximum distance between the grippers
        // This assumes that the starting position of the grippers is at the maximum "unstretched" distance
        assert(robot_.getGrippersData().size() == 2);
<<<<<<< HEAD
        const auto& grippers_starting_poses = world_feedback.all_grippers_single_pose_;
=======
        assert(model_list_.size() == 1);

>>>>>>> 03a461e7
        dijkstras_task_ = std::dynamic_pointer_cast<DijkstrasCoverageTask>(task_specification_);
        assert(dijkstras_task_ != nullptr);
        const double max_band_distance =
                (grippers_starting_poses[0].translation() - grippers_starting_poses[1].translation()).norm()
                * dijkstras_task_->maxStretchFactor();

        // Find the shortest path through the object, between the grippers, while follow nodes of the object.
        // Used to determine the starting position of the rubber band at each timestep
        const auto neighbour_fn = [&] (const ssize_t& node)
        {
            return dijkstras_task_->getNodeNeighbours(node);
        };
        path_between_grippers_through_object_ = getShortestPathBetweenGrippersThroughObject(
                    robot_.getGrippersData(), GetObjectInitialConfiguration(nh_), neighbour_fn);

        // Create the initial rubber band
        const auto starting_band_points = getPathBetweenGrippersThroughObject(
                    world_feedback, path_between_grippers_through_object_);
        rubber_band_between_grippers_ = std::make_shared<RubberBand>(
                    starting_band_points,
                    max_band_distance,
                    dijkstras_task_,
                    vis_,
                    generator_);

        prm_helper_ = std::make_shared<PRMHelper>(
                    dijkstras_task_->environment_sdf_,
                    vis_,
                    generator_,
                    Vector3d(GetRRTPlanningXMin(ph_), GetRRTPlanningYMin(ph_), GetRRTPlanningZMin(ph_)),
                    Vector3d(GetRRTPlanningXMax(ph_), GetRRTPlanningYMax(ph_), GetRRTPlanningZMax(ph_)),
                    !GetDisableAllVisualizations(ph_),
                    GetPRMNumNearest(ph_),
                    GetPRMNumSamples(ph_),
                    dijkstras_task_->work_space_grid_.minStepDimension());
        prm_helper_->initializeRoadmap();
        prm_helper_->visualize(GetVisualizePRM(ph_));

        // Pass in all the config values that the RRT needs; for example goal bias, step size, etc.
        rrt_helper_ = std::unique_ptr<RRTHelper>(
                    new RRTHelper(
                        dijkstras_task_->environment_sdf_,
                        vis_,
                        generator_,
                        prm_helper_,
                        Vector3d(GetRRTPlanningXMin(ph_), GetRRTPlanningYMin(ph_), GetRRTPlanningZMin(ph_)),
                        Vector3d(GetRRTPlanningXMax(ph_), GetRRTPlanningYMax(ph_), GetRRTPlanningZMax(ph_)),
                        dijkstras_task_->work_space_grid_.minStepDimension(),
                        GetRRTGoalBias(ph_),
                        dijkstras_task_->work_space_grid_.minStepDimension(),
                        GetRRTMinGripperDistanceToObstacles(ph_),
                        GetRRTHomotopyDistancePenalty(),
                        GetRRTMaxShortcutIndexDistance(ph_),
                        GetRRTMaxSmoothingIterations(ph_),
                        GetRRTMaxFailedSmoothingIterations(ph_),
                        !GetDisableAllVisualizations(ph_)));
<<<<<<< HEAD
=======

        // Create the initial rubber band
        const auto neighbour_fn = [&] (const ssize_t& node)
        {
            return dijkstras_task_->getNodeNeighbours(node);
        };
        path_between_grippers_through_object_ = GetShortestPathBetweenGrippersThroughObject(robot_.getGrippersData(), GetObjectInitialConfiguration(nh_), neighbour_fn);
        const auto starting_band_points = GetPathBetweenGrippersThroughObject(world_feedback, path_between_grippers_through_object_);

        const auto gripper_delta =
                world_feedback.all_grippers_single_pose_[0].translation()
                - world_feedback.all_grippers_single_pose_[1].translation();
        const double max_band_distance = gripper_delta.norm() * dijkstras_task_->maxStretchFactor();
        virtual_rubber_band_between_grippers_ = std::make_shared<VirtualRubberBand>(
                    starting_band_points,
                    max_band_distance,
                    dijkstras_task_,
                    vis_,
                    generator_);
>>>>>>> 03a461e7
    }

    while (robot_.ok())
    {
        // TODO: Can I remove this extraneous world_state object? All it does is cache the value of world_feedback for
        // a single function call.
        const WorldState world_state = world_feedback;
        world_feedback = sendNextCommand(world_state);

        if (unlikely(world_feedback.sim_time_ - start_time >= task_specification_->maxTime()
                     || task_specification_->taskDone(world_feedback)))
        {
            ROS_INFO_NAMED("planner", "------------------------------- End of Task -------------------------------------------");
            const double current_error = task_specification_->calculateError(world_feedback);
            ROS_INFO_STREAM_NAMED("planner", "   Planner/Task sim time " << world_feedback.sim_time_ << "\t Error: " << current_error);

            vis_.deleteObjects(PROJECTED_BAND_NS, 1, 30);
            vis_.clearVisualizationsBullet();
            std::this_thread::sleep_for(std::chrono::duration<double>(0.01));
            vis_.clearVisualizationsBullet();
            std::this_thread::sleep_for(std::chrono::duration<double>(5.0));

            if (world_feedback.sim_time_ - start_time >= task_specification_->maxTime())
            {
                ROS_INFO("Terminating task as time has run out");
            }
            if (task_specification_->taskDone(world_feedback))
            {
                ROS_INFO("Terminating task as the task has been completed");
            }
            robot_.shutdown();
        }
    }
}

////////////////////////////////////////////////////////////////////////////////////////////////////////////////////////
// Gripper movement functions
////////////////////////////////////////////////////////////////////////////////////////////////////////////////////////

/**
 * @brief Planner::sendNextCommand
 * @param current_world_state
 * @return
 */
WorldState Planner::sendNextCommand(
        const WorldState& world_state)
{
    ROS_INFO_NAMED("planner", "---------------------------- Start of Loop -----------------------------------------");
    const double current_error = task_specification_->calculateError(world_state);
    ROS_INFO_STREAM_NAMED("planner", "Planner/Task sim time " << world_state.sim_time_ << "\t Error: " << current_error);

    if (enable_stuck_detection_)
    {
        ////////////////////////////////////////////////////////////////////////////////////////////////////////////////
        // First, check if we need to (re)plan
        ////////////////////////////////////////////////////////////////////////////////////////////////////////////////
        bool planning_needed = false;

        // Check if the global plan has 'hooked' the deformable object on something
        if (executing_global_gripper_trajectory_)
        {
            Stopwatch stopwatch;
            const bool global_plan_will_overstretch = predictStuckForGlobalPlannerResults();
            ROS_INFO_STREAM_NAMED("planner", "Determined if global planner needed in          " << stopwatch(READ) << " seconds");

            if (global_plan_will_overstretch)
            {
                planning_needed = true;

                vis_.deleteObjects(PROJECTED_GRIPPER_NS,            1, (int32_t)(4 * max_lookahead_steps_) + 10);
                vis_.deleteObjects(PROJECTED_BAND_NS,               1, (int32_t)max_lookahead_steps_ + 10);

                ROS_WARN_NAMED("planner", "Invoking global planner as the current plan will overstretch the deformable object");
                ROS_INFO_NAMED("planner", "----------------------------------------------------------------------------");
            }
        }
        // Check if the local controller will be stuck
        else
        {
            Stopwatch stopwatch;
            arc_helpers::DoNotOptimize(world_state);
            const bool global_planner_needed_due_to_overstretch = globalPlannerNeededDueToOverstretch(world_state);
            const bool global_planner_needed_due_to_lack_of_progress = globalPlannerNeededDueToLackOfProgress();
            arc_helpers::DoNotOptimize(global_planner_needed_due_to_lack_of_progress);
            ROS_INFO_STREAM_NAMED("planner", "Determined if global planner needed in " << stopwatch(READ) << " seconds");

            if (global_planner_needed_due_to_overstretch || global_planner_needed_due_to_lack_of_progress)
            {
                planning_needed = true;

                std::this_thread::sleep_for(std::chrono::duration<double>(5.0));

//                vis_.deleteObjects(DESIRED_DELTA_NS, 1, 100);
//                vis_.deleteObjects(PROJECTED_GRIPPER_NS,            1, (int32_t)(4 * max_lookahead_steps_) + 10);
//                vis_.deleteObjects(PROJECTED_BAND_NS,               1, (int32_t)max_lookahead_steps_ + 10);
//                vis_.deleteObjects(PROJECTED_POINT_PATH_NS,         1, 2);
//                vis_.deleteObjects(PROJECTED_POINT_PATH_LINES_NS,   1, 2);

                vis_.clearVisualizationsBullet();
                std::this_thread::sleep_for(std::chrono::duration<double>(0.01));
                vis_.clearVisualizationsBullet();

                ROS_WARN_COND_NAMED(global_planner_needed_due_to_overstretch, "planner", "Invoking global planner due to overstretch");
                ROS_WARN_COND_NAMED(global_planner_needed_due_to_lack_of_progress, "planner", "Invoking global planner due to collision");
                ROS_INFO_NAMED("planner", "----------------------------------------------------------------------------");
            }
        }

        // If we need to (re)plan due to the local controller getting stuck, or the gobal plan failing, then do so
        if (planning_needed)
        {
            rrt_helper_->addBandToBlacklist(rubber_band_between_grippers_->getVectorRepresentation());
            planGlobalGripperTrajectory(world_state);
        }

        // Execute a single step in the global plan, or use the local controller if we have no plan to follow
        WorldState world_feedback;
        if (executing_global_gripper_trajectory_)
        {
            world_feedback = sendNextCommandUsingGlobalGripperPlannerResults(world_state);
        }
        else
        {
            world_feedback = sendNextCommandUsingLocalController(world_state);
        }

        // Update the band with the new position of the deformable object
        const auto band_points = getPathBetweenGrippersThroughObject(world_feedback, path_between_grippers_through_object_);
        rubber_band_between_grippers_->setPointsAndSmooth(band_points);

        // Keep the last N grippers positions recorded to detect if the grippers are stuck
        grippers_pose_history_.push_back(world_feedback.all_grippers_single_pose_);
        error_history_.push_back(dijkstras_task_->calculateError(world_feedback));
        assert(grippers_pose_history_.size() == error_history_.size());
        if (grippers_pose_history_.size() > max_grippers_pose_history_length_)
        {
            grippers_pose_history_.erase(grippers_pose_history_.begin());
            error_history_.erase(error_history_.begin());
        }

        return world_feedback;
    }
    else
    {
        ROS_WARN_NAMED("planner", "Unable to do future constraint violation detection");
        return sendNextCommandUsingLocalController(world_state);
    }
}

/**
 * @brief Planner::sendNextCommandUsingLocalController
 * @param world_state
 * @return
 */
WorldState Planner::sendNextCommandUsingLocalController(
        const WorldState& world_state)
{
    Stopwatch stopwatch;
    Stopwatch function_wide_stopwatch;

    DeformableModel::DeformableModelInputData model_input_data(
                world_state,
                task_specification_->calculateDesiredDirection(world_state),
                robot_.dt_);
    const ObjectPointSet current_object_configuration = world_state.object_configuration_;

    if (visualize_desired_motion_)
    {
        visualizeDesiredMotion(world_state, model_input_data.desired_object_motion_);
    }

    // Pick an arm to use
    const ssize_t model_to_use = model_utility_bandit_.selectArmToPull(generator_);
    const bool get_action_for_all_models = model_utility_bandit_.generateAllModelActions();
    ROS_INFO_STREAM_COND_NAMED(num_models_ > 1, "planner", "Using model index " << model_to_use);

    // Querry each model for it's best gripper delta
    stopwatch(RESET);
    std::vector<std::pair<AllGrippersSinglePoseDelta, ObjectPointSet>> suggested_robot_commands(num_models_);
    std::vector<double> time_used(num_models_, 0.0);
    #pragma omp parallel for
    for (size_t model_ind = 0; model_ind < (size_t)num_models_; model_ind++)
    {
        if (calculate_regret_ || get_action_for_all_models || (ssize_t)model_ind == model_to_use)
        {
            Stopwatch individual_controller_stopwatch;

            suggested_robot_commands[model_ind] =
                controller_list_[model_ind]->getGripperMotion(
                        model_input_data,
                        robot_.max_gripper_velocity_);

            visualizeGripperMotion( world_state.all_grippers_single_pose_,
                                      suggested_robot_commands[model_ind].first,
                                      model_ind);

            time_used[model_ind] = individual_controller_stopwatch(READ);

            // Measure the time it took to pick a model
            ROS_INFO_STREAM_NAMED("planner", model_ind << "th Controller get suggested motion in" << time_used[model_ind] << " seconds");
        }
    }

    // Measure the time it took to pick a model
    ROS_INFO_STREAM_NAMED("planner", "Calculated model suggestions and picked one in  " << stopwatch(READ) << " seconds");

    // Calculate regret if we need to
    std::vector<double> individual_rewards(num_models_, std::numeric_limits<double>::infinity());

    ////// Build a function to collect the data needed for each controller's log //////
    // Data used by the function, per model
    std::vector<double> avg_control_error(num_models_, 0.0);
    std::vector<double> current_stretching_factor(num_models_, 0.0);
    const ObjectDeltaAndWeight& task_desired_motion = model_input_data.desired_object_motion_;
    const Eigen::VectorXd& desired_p_dot = task_desired_motion.delta;
    const Eigen::VectorXd& desired_p_dot_weight = task_desired_motion.weight;
    const ssize_t num_grippers = GetGrippersData(nh_).size();
    const ssize_t num_nodes = world_state.object_configuration_.cols();
    // The function itself
    const auto single_controller_logging_data_collection_fn = [&] (const size_t model_ind, const WorldState& resulting_world_state)
    {
        // Get control errors for different model-controller sets.
        const ObjectPointSet real_p_dot = resulting_world_state.object_configuration_ - current_object_configuration;

        int point_count = 0;
        double max_stretching = 0.0;
        double desired_p_dot_avg_norm = 0.0;
        double desired_p_dot_max = 0.0;

        for (ssize_t node_ind = 0; node_ind < num_nodes; node_ind++)
        {
            const double point_weight = desired_p_dot_weight(node_ind * 3);
            if (point_weight > 0.0)
            {
                //  Calculate p_dot error
                const Eigen::Vector3d& point_real_p_dot = real_p_dot.col(node_ind);
                const Eigen::Vector3d& point_desired_p_dot = desired_p_dot.segment<3>(node_ind * 3);
                avg_control_error[model_ind] += (point_real_p_dot - point_desired_p_dot).norm();

                desired_p_dot_avg_norm += point_desired_p_dot.norm();
                if (point_desired_p_dot.norm() > desired_p_dot_max)
                {
                    desired_p_dot_max = point_desired_p_dot.norm();
                }

                point_count++;
            }

            // Calculate stretching factor
            const Eigen::MatrixXd node_distance =
                    CalculateDistanceMatrix(resulting_world_state.object_configuration_);

            const ssize_t first_node = node_ind;
            for (ssize_t second_node = first_node + 1; second_node < num_nodes; ++second_node)
            {
                const double this_stretching_factor = node_distance(first_node, second_node)
                        / object_initial_node_distance_(first_node, second_node);
                max_stretching = std::max(max_stretching, this_stretching_factor);
            }
        }


        if (point_count > 0)
        {
            avg_control_error[model_ind] = avg_control_error[model_ind] / point_count;
            desired_p_dot_avg_norm /= point_count;
        }

        // Catch cases where the grippers and the nodes don't align, this should still be flagged as large stretch
        if (num_grippers == 2)
        {
            const double this_stretching_factor = (resulting_world_state.all_grippers_single_pose_.at(0).translation()
                    - resulting_world_state.all_grippers_single_pose_.at(1).translation()).norm()
                    / initial_grippers_distance_;
            max_stretching = std::max(max_stretching, this_stretching_factor);
        }
        current_stretching_factor[model_ind] = max_stretching;
        ROS_INFO_STREAM_NAMED("planner", "average desired p dot is" << desired_p_dot_avg_norm);
        ROS_INFO_STREAM_NAMED("planner", "max pointwise desired p dot is" << desired_p_dot_max);
    };

    if (num_models_ > 1 && calculate_regret_)
    {
        stopwatch(RESET);
        const double prev_error = task_specification_->calculateError(world_state);

        // Build a feedback function to log data for each model that we are testing
        const auto test_feedback_fn = [&] (const size_t model_ind, const WorldState& resulting_world_state)
        {
            individual_rewards[model_ind] = prev_error - task_specification_->calculateError(resulting_world_state);
            single_controller_logging_data_collection_fn(model_ind, resulting_world_state);
        };

        std::vector<AllGrippersSinglePose> poses_to_test(num_models_);
        for (size_t model_ind = 0; model_ind < (size_t)num_models_; model_ind++)
        {
            poses_to_test[model_ind] = kinematics::applyTwist(world_state.all_grippers_single_pose_, suggested_robot_commands[model_ind].first);
        }
        robot_.testGrippersPoses(poses_to_test, test_feedback_fn);

        ROS_INFO_STREAM_NAMED("planner", "Collected data to calculate regret in " << stopwatch(READ) << " seconds");
    }
    else if (num_models_ == 1)
    {
        const ssize_t model_ind = 0;
        single_controller_logging_data_collection_fn(model_ind, world_state);
    }

    // Execute the command
    const AllGrippersSinglePoseDelta& selected_command = suggested_robot_commands[(size_t)model_to_use].first;
    ROS_INFO_STREAM_NAMED("planner", "Sending command to robot, action norm:  " << MultipleGrippersVelocity6dNorm(selected_command));
    const auto all_grippers_single_pose = kinematics::applyTwist(world_state.all_grippers_single_pose_, selected_command);
    // Measure execution time
    stopwatch(RESET);
    arc_helpers::DoNotOptimize(all_grippers_single_pose);
    const WorldState world_feedback = robot_.sendGrippersPoses(all_grippers_single_pose);
    arc_helpers::DoNotOptimize(world_feedback);
    const double robot_execution_time = stopwatch(READ);

    if (visualize_predicted_motion_)
    {
        const ObjectPointSet& object_delta = suggested_robot_commands[(size_t)model_to_use].second;
        vis_.visualizeObjectDelta(
                    PREDICTED_DELTA_NS,
                    world_state.object_configuration_,
                    world_state.object_configuration_ + 80.0 * object_delta,
                    Visualizer::Blue());
    }

    ROS_INFO_NAMED("planner", "Updating models and logging data");
    updateModels(world_state, task_desired_motion, suggested_robot_commands, model_to_use, world_feedback);

    logData(world_feedback, model_utility_bandit_.getMean(), model_utility_bandit_.getSecondStat(), model_to_use, individual_rewards);
    controllerLogData(world_feedback, avg_control_error, current_stretching_factor, time_used);

    const double controller_time = function_wide_stopwatch(READ) - robot_execution_time;
    ROS_INFO_STREAM_NAMED("planner", "Total local controller time                     " << controller_time << " seconds");

    return world_feedback;
}

/**
 * @brief Planner::sendNextCommandUsingGlobalGripperPlannerResults
 * @param current_world_state
 * @return
 */
WorldState Planner::sendNextCommandUsingGlobalGripperPlannerResults(
        const WorldState& current_world_state)
{
    (void)current_world_state;
    assert(executing_global_gripper_trajectory_);
    assert(global_plan_current_timestep_ < global_plan_gripper_trajectory_.size());

    const WorldState world_feedback = robot_.sendGrippersPoses(global_plan_gripper_trajectory_[global_plan_current_timestep_]);

    ++global_plan_current_timestep_;
    if (global_plan_current_timestep_ == global_plan_gripper_trajectory_.size())
    {
        ROS_INFO_NAMED("planner", "Global plan finished, resetting grippers pose history and error history");

        executing_global_gripper_trajectory_ = false;
        grippers_pose_history_.clear();
        error_history_.clear();

        std::this_thread::sleep_for(std::chrono::duration<double>(5.0));
        vis_.clearVisualizationsBullet();
        std::this_thread::sleep_for(std::chrono::duration<double>(0.01));
        vis_.clearVisualizationsBullet();

//        vis_.deleteObjects(RRTHelper::RRT_SOLUTION_GRIPPER_A_NS,   1, 2);
//        vis_.deleteObjects(RRTHelper::RRT_SOLUTION_GRIPPER_B_NS,   1, 2);
//        vis_.deleteObjects(RRTHelper::RRT_SOLUTION_RUBBER_BAND_NS, 1, 2);
    }

    const std::vector<double> fake_rewards(model_list_.size(), NAN);
    logData(world_feedback, model_utility_bandit_.getMean(), model_utility_bandit_.getSecondStat(), -1, fake_rewards);

    return world_feedback;
}

////////////////////////////////////////////////////////////////////////////////////////////////////////////////////////
// Constraint violation detection
////////////////////////////////////////////////////////////////////////////////////////////////////////////////////////

void Planner::visualizeProjectedPaths(
        const std::vector<VectorVector3d>& projected_paths,
        const bool visualization_enabled)
{
    if (visualization_enabled)
    {
        EigenHelpers::VectorVector3d points;
        EigenHelpers::VectorVector3d lines_start_points;
        EigenHelpers::VectorVector3d lines_end_points;

        for (ssize_t node_ind = 0; node_ind < (ssize_t)projected_paths.size(); ++node_ind)
        {
            const auto& current_points = projected_paths[node_ind];
            if (current_points.size() > 1)
            {
                points.insert(points.end(), current_points.begin(), current_points.end());
                for (size_t point_idx = 1; point_idx < current_points.size(); ++point_idx)
                {
                    lines_start_points.push_back(current_points[point_idx - 1]);
                    lines_end_points.push_back(current_points[point_idx]);
                }
            }
        }
        vis_.visualizePoints(PROJECTED_POINT_PATH_NS, points, Visualizer::Magenta(), 1);
        vis_.visualizeLines(PROJECTED_POINT_PATH_LINES_NS, lines_start_points, lines_end_points, Visualizer::Magenta(), 1);
    }
}

/**
 * @brief Planner::checkForClothStretchingViolations
 * @param projected_paths
 * @return
 */
bool Planner::checkForClothStretchingViolations(
        const std::vector<VectorVector3d>& projected_paths,
        const bool visualization_enabled)
{
    assert(false && "This function has not been checked/updated in a long time, and may no longer be valid/useful");

    bool violations_exist = false;

    VectorVector3d vis_start_points;
    VectorVector3d vis_end_points;

    // For each node, check it's projected path against it's neighbours
    for (ssize_t node_ind = 0; node_ind < (ssize_t)projected_paths.size(); ++node_ind)
    {
        if (projected_paths[node_ind].size() > 1)
        {
            // For each neighbour, check for violations
            for (ssize_t neighbour_ind : dijkstras_task_->getNodeNeighbours(node_ind))
            {
                // Only check a neighbour if we have not checked this pair before
                if (neighbour_ind > node_ind)
                {
                    const size_t max_time = std::min(projected_paths[node_ind].size(), projected_paths[neighbour_ind].size());

                    // At every future timestep, check for violations
                    for (size_t t = 1; t < max_time; ++t)
                    {
                        if (dijkstras_task_->stretchingConstraintViolated(node_ind, projected_paths[node_ind][t], neighbour_ind, projected_paths[neighbour_ind][t]))
                        {
                            violations_exist = true;
                            if (visualization_enabled)
                            {
                                vis_start_points.push_back(projected_paths[node_ind][t]);
                                vis_end_points.push_back(projected_paths[neighbour_ind][t]);
                            }
                        }
                    }
                }
            }

        }
    }

    if (visualization_enabled)
    {
        vis_.visualizeLines(CONSTRAINT_VIOLATION_VERSION1_NS, vis_start_points, vis_end_points, Visualizer::Blue());
    }

    return violations_exist;
}

std::pair<std::vector<VectorVector3d>, std::vector<RubberBand>> Planner::detectFutureConstraintViolations(
        const WorldState& current_world_state,
        const bool visualization_enabled)
{
    Stopwatch stopwatch;
    Stopwatch function_wide_stopwatch;

    assert(task_specification_->is_dijkstras_type_task_ && current_world_state.all_grippers_single_pose_.size() == 2);
    std::pair<std::vector<VectorVector3d>, std::vector<RubberBand>> projected_deformable_point_paths_and_projected_virtual_rubber_bands;

    // TODO: Move to class wide location, currently in 2 locations in this file
    const static std_msgs::ColorRGBA gripper_color = ColorBuilder::MakeFromFloatColors(0.0f, 0.0f, 0.6f, 1.0f);
    const static std_msgs::ColorRGBA rubber_band_safe_color = Visualizer::Black();
    const static std_msgs::ColorRGBA rubber_band_violation_color = Visualizer::Cyan();
    constexpr bool band_verbose = false;

//    vis_.clearVisualizationsBullet();

//    vis_.deleteObjects(PROJECTED_BAND_NS, 1, (int32_t)max_lookahead_steps_ + 10);
//    vis_.deleteObjects(PROJECTED_POINT_PATH_NS, 1, 2);
//    vis_.deleteObjects(PROJECTED_POINT_PATH_LINES_NS, 1, 2);
//    vis_.deleteObjects(PROJECTED_GRIPPER_NS, 1, (int32_t)(4 * max_lookahead_steps_) + 10);


    ////////////////////////////////////////////////////////////////////////////////////////////////////////////////////
    // Constraint violation Version 1 - Purely cloth overstretch
    ////////////////////////////////////////////////////////////////////////////////////////////////////////////////////
    stopwatch(RESET);
    const std::vector<VectorVector3d> projected_deformable_point_paths = dijkstras_task_->findPathFromObjectToTarget(current_world_state, max_lookahead_steps_);

    const size_t actual_lookahead_steps = sizeOfLargestVector(projected_deformable_point_paths) - 1;
    // sizeOfLargest(...) should be at least 2, so this assert should always be true
    assert(actual_lookahead_steps <= max_lookahead_steps_);

    ROS_INFO_STREAM_NAMED("planner", "Calculated projected cloth paths                 - Version 1 - in " << stopwatch(READ) << " seconds");
    visualizeProjectedPaths(projected_deformable_point_paths, visualization_enabled);
    projected_deformable_point_paths_and_projected_virtual_rubber_bands.first = projected_deformable_point_paths;


    ////////////////////////////////////////////////////////////////////////////////////////////////////////////////////
    // Constraint violation Version 2a - Vector field forward "simulation" - rubber band
    ////////////////////////////////////////////////////////////////////////////////////////////////////////////////////
    ROS_INFO_STREAM_NAMED("planner", "Starting future constraint violation detection   - Version 2a - Total steps taken " << actual_lookahead_steps);
    assert(num_models_ == 1 && current_world_state.all_grippers_single_pose_.size() == 2);
<<<<<<< HEAD
    const auto& correspondences = dijkstras_task_->getCoverPointCorrespondences(current_world_state);
    const TaskDesiredObjectDeltaFunctionType task_desired_direction_fn = [&] (const WorldState& world_state)
    {
        return dijkstras_task_->calculateErrorCorrectionDeltaFixedCorrespondences(world_state, correspondences.correspondences_);
    };


//    vis_.clearVisualizationsBullet();

    rubber_band_between_grippers_->visualize(PROJECTED_BAND_NS, rubber_band_safe_color, rubber_band_violation_color, 1, visualization_enabled);
=======
    virtual_rubber_band_between_grippers_->visualize(PROJECTED_BAND_NS, rubber_band_safe_color, rubber_band_violation_color, 1, visualization_enabled);
>>>>>>> 03a461e7




//    vis_.deleteObjects(PROJECTED_POINT_PATH_NS, 1, 2);
//    vis_.deleteObjects(PROJECTED_POINT_PATH_LINES_NS, 1, 2);
//    vis_.deleteObjects(PROJECTED_GRIPPER_NS, 1, (int32_t)(4 * max_lookahead_steps_) + 10);




    ////////////////////////////////////////////////////////////////////////////////////////////////////////////////////
    WorldState world_state_copy = current_world_state;
<<<<<<< HEAD
    RubberBand rubber_band_between_grippers_copy = *rubber_band_between_grippers_.get();
    const DeformableModel::DeformableModelInputData model_input_data(task_desired_direction_fn, world_state_copy, robot_.dt_);

=======
    VirtualRubberBand virtual_rubber_band_between_grippers_copy = *virtual_rubber_band_between_grippers_.get();
    // Fix the correspondeces at time 0, then use these to project the motion of the cloth/rope into the future
    const auto& correspondences = dijkstras_task_->getCoverPointCorrespondences(current_world_state);
>>>>>>> 03a461e7
    projected_deformable_point_paths_and_projected_virtual_rubber_bands.second.reserve(actual_lookahead_steps);
    for (size_t t = 0; t < actual_lookahead_steps; ++t)
    {
        // Determine what direction to move the grippers
        const DeformableModel::DeformableModelInputData model_input_data(
                    world_state_copy,
                    dijkstras_task_->calculateErrorCorrectionDeltaFixedCorrespondences(world_state_copy, correspondences.correspondences_),
                    robot_.dt_);

        const std::pair<AllGrippersSinglePoseDelta, ObjectPointSet> robot_command =
                controller_list_[0]->getGripperMotion(
                    model_input_data,
                    dijkstras_task_->work_space_grid_.minStepDimension() / robot_.dt_);

        // Move the grippers forward
        auto& current_grippers_pose = world_state_copy.all_grippers_single_pose_;
        current_grippers_pose = kinematics::applyTwist(world_state_copy.all_grippers_single_pose_, robot_command.first);
        for (auto& pose : current_grippers_pose)
        {
            pose.translation() = dijkstras_task_->environment_sdf_.ProjectOutOfCollisionToMinimumDistance3d(pose.translation(), GetRobotGripperRadius());
        }

        auto collision_check_future = std::async(std::launch::async, &RobotInterface::checkGripperCollision, &robot_, current_grippers_pose);

        // Move the cloth forward - copy the projected state of the cloth into the world_state_copy
        world_state_copy.sim_time_ += robot_.dt_;
        for (ssize_t node_ind = 0; node_ind < world_state_copy.object_configuration_.cols(); ++node_ind)
        {
            if (projected_deformable_point_paths[node_ind].size() > t + 1)
            {
                world_state_copy.object_configuration_.col(node_ind) = projected_deformable_point_paths[node_ind][t + 1];
            }
        }

        // Move the virtual rubber band to follow the grippers, projecting out of collision as needed
        rubber_band_between_grippers_copy.forwardPropagateRubberBandToEndpointTargets(
                    current_grippers_pose[0].translation(),
                    current_grippers_pose[1].translation(),
                    band_verbose);
        projected_deformable_point_paths_and_projected_virtual_rubber_bands.second.push_back(rubber_band_between_grippers_copy);

        // Visualize
        rubber_band_between_grippers_copy.visualize(PROJECTED_BAND_NS, rubber_band_safe_color, rubber_band_violation_color, (int32_t)t + 2, visualization_enabled);
        vis_.visualizeGrippers(PROJECTED_GRIPPER_NS, world_state_copy.all_grippers_single_pose_, gripper_color, (int32_t)(4 * t) + 1);

        // Finish collecting the gripper collision data
        world_state_copy.gripper_collision_data_ = collision_check_future.get();
    }
    ROS_INFO_STREAM_NAMED("planner", "Calculated future constraint violation detection - Version 2a - in " << function_wide_stopwatch(READ) << " seconds");

    return projected_deformable_point_paths_and_projected_virtual_rubber_bands;
}

bool Planner::globalPlannerNeededDueToOverstretch(
        const WorldState& current_world_state)
{
    static double annealing_factor = GetRubberBandOverstretchPredictionAnnealingFactor(ph_);

    const auto detection_results = detectFutureConstraintViolations(current_world_state);
    const auto& projected_rubber_bands = detection_results.second;

    if (projected_rubber_bands.size() == 0)
    {
        return false;
    }

    double filtered_band_length = projected_rubber_bands.front().totalLength();

    for (size_t t = 0; t < projected_rubber_bands.size(); ++t)
    {
        const RubberBand& band = projected_rubber_bands[t];
        const double band_length = band.totalLength();
        const std::pair<Eigen::Vector3d, Eigen::Vector3d> endpoints = band.getEndpoints();
        const double distance_between_endpoints = (endpoints.first - endpoints.second).norm();

        // Apply a low pass filter to the band length to try and remove "blips" in the estimate
        filtered_band_length = annealing_factor * filtered_band_length + (1.0 - annealing_factor) * band_length;
        // If the band is currently overstretched, and not in free space, then predict future problems
        if (filtered_band_length > band.maxSafeLength() && !CloseEnough(band_length, distance_between_endpoints, 1e-6))
        {
            return true;
        }
    }

    return false;
}

bool Planner::globalPlannerNeededDueToLackOfProgress()
{
    static double error_delta_threshold_for_progress = GetErrorDeltaThresholdForProgress(ph_);
    static double grippers_distance_delta_threshold_for_progress = GetGrippersDistanceDeltaThresholdForProgress(ph_);

    // If we have not yet collected enough data, then assume we are not stuck
    if (grippers_pose_history_.size() < max_grippers_pose_history_length_)
    {
        return false;
    }

    assert(grippers_pose_history_.size() == max_grippers_pose_history_length_);

    // Calculate distances from the first gripper config to the last
    const AllGrippersSinglePose& start_config = grippers_pose_history_[0];
    const double start_error = error_history_[0];
    std::vector<double> grippers_distance_deltas(max_grippers_pose_history_length_ - 1);
    std::vector<double> error_deltas(max_grippers_pose_history_length_ - 1);
    for (size_t time_idx = 1; time_idx < max_grippers_pose_history_length_; ++time_idx)
    {
        const AllGrippersSinglePoseDelta grippers_delta = CalculateGrippersPoseDelta(start_config, grippers_pose_history_[time_idx]);
        const double distance = MultipleGrippersVelocity6dNorm(grippers_delta);
        grippers_distance_deltas[time_idx - 1] = distance;
        error_deltas[time_idx - 1] = error_history_[time_idx] - start_error;
    }

    if (logging_enabled_)
    {
        // Determine if there is a general positive slope on the distances
        // - we should be moving away from the start config if we are not stuck
        LOG(loggers_.at("grippers_distance_delta_history"), PrettyPrint::PrettyPrint(grippers_distance_deltas, false, ", "));

        LOG(loggers_.at("error_delta_history"), PrettyPrint::PrettyPrint(error_deltas, false, ", "));
    }

    // If error has not decreased sufficiently, then we may not be making progress
    const double error_improvemnt = start_error - error_history_.back();
    if (error_improvemnt < error_delta_threshold_for_progress)
    {
        // If error has not decreased sufficiently, and the grippers have not moved much, then we are not making progress
        const double grippers_distance_delta = grippers_distance_deltas.back();
        if (grippers_distance_delta < grippers_distance_delta_threshold_for_progress)
        {
            return true;
        }
    }

    return false;
}

bool Planner::predictStuckForGlobalPlannerResults(const bool visualization_enabled)
{
    assert(global_plan_current_timestep_ < global_plan_gripper_trajectory_.size());

    // TODO: Move to class wide location, currently in 2 positions in this file
    const static std_msgs::ColorRGBA gripper_color = ColorBuilder::MakeFromFloatColors(0.0f, 0.0f, 0.6f, 1.0f);
    const static std_msgs::ColorRGBA rubber_band_safe_color = Visualizer::Black();
    const static std_msgs::ColorRGBA rubber_band_violation_color = Visualizer::Cyan();
    constexpr bool band_verbose = false;

    RubberBand rubber_band_between_grippers_copy = *rubber_band_between_grippers_;

    bool overstretch_predicted = false;
    const size_t traj_waypoints_per_large_step = (size_t)std::floor(dijkstras_task_->work_space_grid_.minStepDimension() / robot_.dt_ / robot_.max_gripper_velocity_);
    for (size_t t = 0; (t < max_lookahead_steps_) &&
                       (global_plan_current_timestep_ + t * traj_waypoints_per_large_step < global_plan_gripper_trajectory_.size()); ++t)
    {
        // Forward project the band and check for overstretch
        const auto& grippers_pose = global_plan_gripper_trajectory_[global_plan_current_timestep_ + t * traj_waypoints_per_large_step];
        rubber_band_between_grippers_copy.forwardPropagateRubberBandToEndpointTargets(
                    grippers_pose[0].translation(),
                    grippers_pose[1].translation(),
                    band_verbose);
        overstretch_predicted |= rubber_band_between_grippers_copy.isOverstretched();

        // Visualize
        rubber_band_between_grippers_copy.visualize(PROJECTED_BAND_NS, rubber_band_safe_color, rubber_band_violation_color, (int32_t)t + 2, visualization_enabled);
        vis_.visualizeGrippers(PROJECTED_GRIPPER_NS, grippers_pose, gripper_color, (int32_t)(4 * t) + 1);
    }

    return overstretch_predicted;
}

////////////////////////////////////////////////////////////////////////////////////////////////////////////////////////
// Global gripper planner functions
////////////////////////////////////////////////////////////////////////////////////////////////////////////////////////

AllGrippersSinglePose Planner::getGripperTargets(const WorldState& world_state)
{
    ////////////////////////////////////////////////////////////////////////////////////////////////////////////////////
    //////////////////////////// Determine the cluster centers /////////////////////////////////////////////////////////
    ////////////////////////////////////////////////////////////////////////////////////////////////////////////////////

    const auto correspondences = dijkstras_task_->getCoverPointCorrespondences(world_state);
    const auto& cover_point_indices_= correspondences.uncovered_target_points_idxs_;

    VectorVector3d cluster_targets;
    cluster_targets.reserve(cover_point_indices_.size());
    for (size_t idx = 0; idx < cover_point_indices_.size(); ++idx)
    {
        const ssize_t cover_idx = cover_point_indices_[idx];
        cluster_targets.push_back(dijkstras_task_->cover_points_.col(cover_idx));
    }

    vis_.visualizePoints(CLUSTERING_TARGETS_NS, cluster_targets, Visualizer::Blue(), 1);

    const Matrix3Xd cluster_targets_as_matrix = VectorEigenVector3dToEigenMatrix3Xd(cluster_targets);
    const MatrixXd distance_matrix = CalculateSquaredDistanceMatrix(cluster_targets_as_matrix);

    // Get the 2 most disparate points to initialize the clustering
    ssize_t row, col;
    distance_matrix.maxCoeff(&row, &col);
    assert(row != col);
    const VectorVector3d starting_cluster_centers = {cluster_targets[row], cluster_targets[col]};

    // Cluster the target points using K-means, then extract the cluster centers
    const std::function<double(const Vector3d&, const Vector3d&)> distance_fn = [] (const Vector3d& v1, const Vector3d& v2)
    {
        return (v1 - v2).norm();
    };
    const std::function<Vector3d(const VectorVector3d&)> average_fn = [] (const VectorVector3d& data)
    {
        return AverageEigenVector3d(data);
    };
    const auto cluster_results = simple_kmeans_clustering::SimpleKMeansClustering::Cluster(cluster_targets, distance_fn, average_fn, starting_cluster_centers);
    const std::vector<uint32_t>& cluster_labels = cluster_results.first;
    const VectorVector3d cluster_centers = cluster_results.second;
    const uint32_t num_clusters = (uint32_t)cluster_centers.size();
    assert(num_clusters == 2);

//    vis_.visualizeCubes(CLUSTERING_RESULTS_PRE_PROJECT_NS, cluster_centers, Vector3d::Ones() * dijkstras_task_->work_space_grid_.minStepDimension(), Visualizer::Red(), 1);

    ////////////////////////////////////////////////////////////////////////////////////////////////////////////////////
    //////////////////////////// Determine which gripper gets assigned which cluster center ////////////////////////////
    ////////////////////////////////////////////////////////////////////////////////////////////////////////////////////

    // Get the orientations for each gripper based on their starting orientation
    AllGrippersSinglePose target_gripper_poses = world_state.all_grippers_single_pose_;

    const auto& gripper0_grapsed_points = dijkstras_task_->getGripperAttachedNodesIndices(0);
    const auto& gripper1_grapsed_points = dijkstras_task_->getGripperAttachedNodesIndices(1);

    const auto gripper0_cluster_counts = numberOfPointsInEachCluster(cluster_labels, num_clusters, gripper0_grapsed_points, correspondences);
    const auto gripper1_cluster_counts = numberOfPointsInEachCluster(cluster_labels, num_clusters, gripper1_grapsed_points, correspondences);

    // Set some values so that the logic used in the if-else chain makes sense to read
    const bool gripper0_no_match_to_cluster0    = gripper0_cluster_counts[0] == 0;
    const bool gripper0_no_match_to_cluster1    = gripper0_cluster_counts[1] == 0;
    const bool gripper0_no_match_to_any_cluster = gripper0_no_match_to_cluster0 && gripper0_no_match_to_cluster1;
    const bool gripper0_best_match_to_cluster0  = gripper0_cluster_counts[0] > gripper1_cluster_counts[0]; // Note that this requires at least 1 correspondence for gripper0 to cluster0
    const bool gripper0_best_match_to_cluster1  = gripper0_cluster_counts[1] > gripper1_cluster_counts[1]; // Note that this requires at least 1 correspondence for gripper0 to cluster1

    const bool gripper1_no_match_to_cluster0    = gripper1_cluster_counts[0] == 0;
    const bool gripper1_no_match_to_cluster1    = gripper1_cluster_counts[1] == 0;
    const bool gripper1_no_match_to_any_cluster = gripper1_no_match_to_cluster0 && gripper1_no_match_to_cluster1;
    const bool gripper1_best_match_to_cluster0  = gripper1_cluster_counts[0] > gripper0_cluster_counts[0]; // Note that this requires at least 1 correspondence for gripper1 to cluster0
    const bool gripper1_best_match_to_cluster1  = gripper1_cluster_counts[1] > gripper0_cluster_counts[1]; // Note that this requires at least 1 correspondence for gripper1 to cluster1

    const bool equal_match_to_cluster0 = (!gripper0_no_match_to_cluster0) && (!gripper1_no_match_to_cluster0) && (gripper0_cluster_counts[0] == gripper1_cluster_counts[0]);
    const bool equal_match_to_cluster1 = (!gripper0_no_match_to_cluster1) && (!gripper1_no_match_to_cluster1) && (gripper0_cluster_counts[1] == gripper1_cluster_counts[1]);

    const bool gripper0_best_match_to_both = gripper0_best_match_to_cluster0 && gripper0_best_match_to_cluster1;
    const bool gripper1_best_match_to_both = gripper1_best_match_to_cluster0 && gripper1_best_match_to_cluster1;


    // If each gripper has a unique best pull direction, use it
    if (gripper0_best_match_to_cluster0 && gripper1_best_match_to_cluster1)
    {
        target_gripper_poses[0].translation() = cluster_centers[0];
        target_gripper_poses[1].translation() = cluster_centers[1];
    }
    else if (gripper0_best_match_to_cluster1 && gripper1_best_match_to_cluster0)
    {
        target_gripper_poses[0].translation() = cluster_centers[1];
        target_gripper_poses[1].translation() = cluster_centers[0];
    }
    // If a single gripper has the best pull to both, then that gripper dominates the choice
    else if (gripper0_best_match_to_both)
    {
        if (gripper0_cluster_counts[0] > gripper0_cluster_counts[1])
        {
            target_gripper_poses[0].translation() = cluster_centers[0];
            target_gripper_poses[1].translation() = cluster_centers[1];
        }
        else if (gripper0_cluster_counts[0] < gripper0_cluster_counts[1])
        {
            target_gripper_poses[0].translation() = cluster_centers[1];
            target_gripper_poses[1].translation() = cluster_centers[0];
        }
        // If gripper0 has no unique best target, then allow gripper1 to make the choice
        else
        {
            if (gripper1_cluster_counts[0] > gripper1_cluster_counts[1])
            {
                target_gripper_poses[0].translation() = cluster_centers[1];
                target_gripper_poses[1].translation() = cluster_centers[0];
            }
            else if (gripper1_cluster_counts[0] < gripper1_cluster_counts[1])
            {
                target_gripper_poses[0].translation() = cluster_centers[0];
                target_gripper_poses[1].translation() = cluster_centers[1];
            }
            // If everything is all tied up, decide what to do later
            else
            {
                assert(false && "Setting gripper targets needs more logic");
            }
        }
    }
    else if (gripper1_best_match_to_both)
    {
        if (gripper1_cluster_counts[0] > gripper1_cluster_counts[1])
        {
            target_gripper_poses[0].translation() = cluster_centers[1];
            target_gripper_poses[1].translation() = cluster_centers[0];
        }
        else if (gripper1_cluster_counts[0] < gripper1_cluster_counts[1])
        {
            target_gripper_poses[0].translation() = cluster_centers[0];
            target_gripper_poses[1].translation() = cluster_centers[1];
        }
        // If gripper1 has no unique best target, then allow gripper0 to make the choice
        else
        {
            if (gripper0_cluster_counts[0] > gripper0_cluster_counts[1])
            {
                target_gripper_poses[0].translation() = cluster_centers[0];
                target_gripper_poses[1].translation() = cluster_centers[1];
            }
            else if (gripper0_cluster_counts[0] < gripper0_cluster_counts[1])
            {
                target_gripper_poses[0].translation() = cluster_centers[1];
                target_gripper_poses[1].translation() = cluster_centers[0];
            }
            // If everything is all tied up, decide what to do later
            else
            {
                assert(false && "Setting gripper targets needs more logic");
            }
        }
    }
    // If there is only a pull on a single gripper, then that gripper dominates the choice
    else if (!gripper0_no_match_to_any_cluster &&  gripper1_no_match_to_any_cluster)
    {
        // Double check the logic that got us here; lets me simplify the resulting logic
        // Gripper1 has no pulls on it, and gripper0 has pulls from only 1 cluster, otherwise
        // one of the other caes would have triggered before this one
        assert(!gripper0_best_match_to_both);
        if (gripper0_best_match_to_cluster0)
        {
            assert(gripper0_no_match_to_cluster1);
            target_gripper_poses[0].translation() = cluster_centers[0];
            target_gripper_poses[1].translation() = cluster_centers[1];
        }
        else if (gripper0_best_match_to_cluster1)
        {
            assert(gripper0_no_match_to_cluster0);
            target_gripper_poses[0].translation() = cluster_centers[1];
            target_gripper_poses[1].translation() = cluster_centers[0];
        }
        else
        {
            assert(false && "Logic error in set gripper targets");
        }

    }
    else if ( gripper0_no_match_to_any_cluster && !gripper1_no_match_to_any_cluster)
    {
        // Double check the logic that got us here; lets me simplify the resulting logic
        // Gripper0 has no pulls on it, and gripper1 has pulls from only 1 cluster, otherwise
        // one of the other caes would have triggered before this one
        assert(!gripper1_best_match_to_both);
        if (gripper1_best_match_to_cluster0)
        {
            assert(gripper1_no_match_to_cluster1);
            target_gripper_poses[0].translation() = cluster_centers[1];
            target_gripper_poses[1].translation() = cluster_centers[0];
        }
        else if (gripper1_best_match_to_cluster1)
        {
            assert(gripper1_no_match_to_cluster0);
            target_gripper_poses[0].translation() = cluster_centers[0];
            target_gripper_poses[1].translation() = cluster_centers[1];
        }
        else
        {
            assert(false && "Logic error in set gripper targets");
        }
    }
    // If neither gripper has a pull on it, or both grippers have equal pull, then use some other metric
    else if ((gripper0_no_match_to_any_cluster  && gripper1_no_match_to_any_cluster) ||
             (equal_match_to_cluster0           && equal_match_to_cluster1))
    {
        const std::vector<double> gripper0_distances_to_clusters =
                dijkstras_task_->averageDijkstrasDistanceBetweenGrippersAndClusters(world_state.all_grippers_single_pose_[0], correspondences.uncovered_target_points_idxs_, cluster_labels, num_clusters);
        const std::vector<double> gripper1_distances_to_clusters =
                dijkstras_task_->averageDijkstrasDistanceBetweenGrippersAndClusters(world_state.all_grippers_single_pose_[1], correspondences.uncovered_target_points_idxs_, cluster_labels, num_clusters);

        const bool gripper0_is_closest_to_cluster0 = gripper0_distances_to_clusters[0] <= gripper1_distances_to_clusters[0];
        const bool gripper0_is_closest_to_cluster1 = gripper0_distances_to_clusters[1] <= gripper1_distances_to_clusters[1];

        // If there is a unique best match, then use it
        if (gripper0_is_closest_to_cluster0 && !gripper0_is_closest_to_cluster1)
        {
            target_gripper_poses[0].translation() = cluster_centers[0];
            target_gripper_poses[1].translation() = cluster_centers[1];
        }
        else if (!gripper0_is_closest_to_cluster0 && gripper0_is_closest_to_cluster1)
        {
            target_gripper_poses[0].translation() = cluster_centers[1];
            target_gripper_poses[1].translation() = cluster_centers[0];
        }
        // Otherwise, pick the combination that minimizes the total distance
        else
        {
            const double dist_version0 = gripper0_distances_to_clusters[0] + gripper1_distances_to_clusters[1];
            const double dist_version1 = gripper0_distances_to_clusters[1] + gripper1_distances_to_clusters[0];

            if (dist_version0 <= dist_version1)
            {
                target_gripper_poses[0].translation() = cluster_centers[0];
                target_gripper_poses[1].translation() = cluster_centers[1];
            }
            else
            {
                target_gripper_poses[0].translation() = cluster_centers[1];
                target_gripper_poses[1].translation() = cluster_centers[0];
            }
        }
    }
    // If none of the above are true, than there is a logic error
    else
    {
        assert(false && "Unhandled edge case in get gripper targets");
    }

//    vis_.visualizeCubes(CLUSTERING_RESULTS_ASSIGNED_CENTERS_NS, {world_state.all_grippers_single_pose_[0].translation(), target_gripper_poses[0].translation()}, Vector3d::Ones() * dijkstras_task_->work_space_grid_.minStepDimension(), Visualizer::Magenta(), 1);
//    vis_.visualizeCubes(CLUSTERING_RESULTS_ASSIGNED_CENTERS_NS, {world_state.all_grippers_single_pose_[1].translation(), target_gripper_poses[1].translation()}, Vector3d::Ones() * dijkstras_task_->work_space_grid_.minStepDimension(), Visualizer::Cyan(), 5);

    // Project the targets out of collision
    const double min_dist_to_obstacles = GetRRTMinGripperDistanceToObstacles(ph_) * GetRRTTargetMinDistanceScaleFactor(ph_);
    const Eigen::Vector3d gripper0_position_pre_project = target_gripper_poses[0].translation();
    const Eigen::Vector3d gripper1_position_pre_project = target_gripper_poses[1].translation();
    target_gripper_poses[0].translation() = dijkstras_task_->environment_sdf_.ProjectOutOfCollisionToMinimumDistance3d(gripper0_position_pre_project, min_dist_to_obstacles);
    target_gripper_poses[1].translation() = dijkstras_task_->environment_sdf_.ProjectOutOfCollisionToMinimumDistance3d(gripper1_position_pre_project, min_dist_to_obstacles);

//    std::cout << "Gripper 0 get: " << dijkstras_task_->environment_sdf_.Get3d(target_gripper_poses[0].translation()) << std::endl;
//    std::cout << "Gripper 1 get: " << dijkstras_task_->environment_sdf_.Get3d(target_gripper_poses[1].translation()) << std::endl;

//    vis_.visualizeCubes(CLUSTERING_RESULTS_POST_PROJECT_NS, {target_gripper_poses[0].translation()}, Vector3d::Ones() * dijkstras_task_->work_space_grid_.minStepDimension(), Visualizer::Magenta(), 1);
//    vis_.visualizeCubes(CLUSTERING_RESULTS_POST_PROJECT_NS, {target_gripper_poses[1].translation()}, Vector3d::Ones() * dijkstras_task_->work_space_grid_.minStepDimension(), Visualizer::Cyan(), 5);

    return target_gripper_poses;
}

void Planner::planGlobalGripperTrajectory(const WorldState& world_state)
{
    static int num_times_invoked = 0;
    num_times_invoked++;

    if (GetRRTReuseOldResults(ph_))
    {
        // Deserialization
        try
        {
            Stopwatch stopwatch;
            ROS_INFO_NAMED("rrt_planner_results", "Checking if RRT solution already exists");
            const std::string rrt_file_path = GetLogFolder(nh_) + "rrt_cache_step." + PrettyPrint::PrettyPrint(num_times_invoked);
            std::ifstream prev_rrt_result(rrt_file_path, std::ios::binary | std::ios::in | std::ios::ate);
            if (!prev_rrt_result.is_open())
            {
                throw_arc_exception(std::runtime_error, "Couldn't open file");
            }

            ROS_INFO_NAMED("rrt_planner_results", "Reading contents of file");
            std::streamsize size = prev_rrt_result.tellg();
            prev_rrt_result.seekg(0, std::ios::beg);
            std::vector<uint8_t> file_buffer((size_t)size);
            if (!(prev_rrt_result.read(reinterpret_cast<char*>(file_buffer.data()), size)))
            {
                throw_arc_exception(std::runtime_error, "Unable to read entire contents of file");
            }
            const std::vector<uint8_t> decompressed_rrt_results = ZlibHelpers::DecompressBytes(file_buffer);

            const auto deserialized_results = DeserializeAllGrippersPoseTrajectory(decompressed_rrt_results, 0);
            const auto deserialized_bytes_read = deserialized_results.second;
            assert(deserialized_bytes_read == decompressed_rrt_results.size());

            global_plan_current_timestep_ = 0;
            executing_global_gripper_trajectory_ = true;
            global_plan_gripper_trajectory_ = deserialized_results.first;

            ROS_INFO_STREAM_NAMED("rrt_planner_results", "Read RRT solutions in " << stopwatch(READ) << " seconds");
            return;
        }
        catch (...)
        {
            ROS_ERROR_NAMED("rrt_planner_results", "Loading RRT results from file failed");
        }
    }

    // Planning if we did not load a plan from file
    {
        vis_.clearVisualizationsBullet();

        RRTConfig start_config(
                    std::pair<Vector3d, Vector3d>(
                                world_state.all_grippers_single_pose_[0].translation(),
                                world_state.all_grippers_single_pose_[1].translation()),
                    *rubber_band_between_grippers_,
                    true);

        // Note that the rubber band part of the target is ignored at the present time
        const AllGrippersSinglePose target_grippers_pose = getGripperTargets(world_state);
        const RRTGrippersRepresentation rrt_grippers_goal(
            target_grippers_pose[0].translation(),
            target_grippers_pose[1].translation());

        const std::chrono::duration<double> time_limit(GetRRTTimeout(ph_));
        const auto rrt_results = rrt_helper_->rrtPlan(start_config, rrt_grippers_goal, time_limit);

//        vis_.deleteObjects(CLUSTERING_TARGETS_NS, 1, 2);
        vis_.clearVisualizationsBullet();
        std::this_thread::sleep_for(std::chrono::duration<double>(0.01));
        vis_.clearVisualizationsBullet();
        std::this_thread::sleep_for(std::chrono::duration<double>(0.01));
        rrt_helper_->visualizePath(rrt_results);
        std::this_thread::sleep_for(std::chrono::duration<double>(5.0));

        global_plan_current_timestep_ = 0;
        executing_global_gripper_trajectory_ = true;
        global_plan_gripper_trajectory_ = convertRRTResultIntoGripperTrajectory(world_state.all_grippers_single_pose_, rrt_results);

        // Serialization
        if (GetRRTStoreNewResults(ph_))
        {
            try
            {
                // First serialize
                std::vector<uint8_t> buffer;

                const uint64_t bytes_used = SerializeAllGrippersPoseTrajectory(global_plan_gripper_trajectory_, buffer);

                // Verify no mistakes made in serialization
                {
                    const auto deserialized_results = DeserializeAllGrippersPoseTrajectory(buffer, 0);
                    const auto& deserialized_traj = deserialized_results.first;
                    const auto deserialized_bytes_read = deserialized_results.second;
                    assert(deserialized_bytes_read == bytes_used);
                    assert(global_plan_gripper_trajectory_.size() == deserialized_traj.size());
                    for (size_t time_idx = 0; time_idx < deserialized_traj.size(); ++time_idx)
                    {
                        const auto& planned_poses = global_plan_gripper_trajectory_[time_idx];
                        const auto& deserialized_poses = deserialized_traj[time_idx];

                        assert(planned_poses.size() == deserialized_poses.size());
                        for (size_t gripper_idx = 0; gripper_idx < deserialized_poses.size(); ++gripper_idx)
                        {
                            assert(planned_poses[gripper_idx].matrix() == deserialized_poses[gripper_idx].matrix());
                        }
                    }
                }

                // Compress and save to file
                ROS_INFO_NAMED("rrt_planner_results", "Compressing for storage");
                const std::vector<uint8_t> compressed_serialized_data = ZlibHelpers::CompressBytes(buffer);
                ROS_INFO_NAMED("rrt_planner_results", "Saving RRT results to file");
                const std::string rrt_file_path = GetLogFolder(nh_) + "rrt_cache_step." + PrettyPrint::PrettyPrint(num_times_invoked);
                std::ofstream output_file(rrt_file_path, std::ios::out | std::ios::binary);
                uint64_t serialized_size = compressed_serialized_data.size();
                output_file.write(reinterpret_cast<const char*>(compressed_serialized_data.data()), (std::streamsize)serialized_size);
                output_file.close();
            }
            catch (...)
            {
                ROS_ERROR_NAMED("coverage_task", "Saving RRT results to file failed");
            }
        }
    }
}

AllGrippersPoseTrajectory Planner::convertRRTResultIntoGripperTrajectory(
        const AllGrippersSinglePose& starting_poses,
        const std::vector<RRTConfig, RRTAllocator>& rrt_result) const
{
    assert(starting_poses.size() == 2);

    AllGrippersPoseTrajectory traj;
    traj.reserve(rrt_result.size());

    for (size_t ind = 0; ind < rrt_result.size(); ++ind)
    {
        AllGrippersSinglePose grippers_poses(starting_poses);
        grippers_poses[0].translation() = rrt_result[ind].getGrippers().first;
        grippers_poses[1].translation() = rrt_result[ind].getGrippers().second;

        traj.push_back(grippers_poses);
    }

    const auto distance_fn = [] (const AllGrippersSinglePose& a, const AllGrippersSinglePose& b)
    {
        const double gripper0_dist_sq = (a[0].translation() - b[0].translation()).squaredNorm();
        const double gripper1_dist_sq = (a[1].translation() - b[1].translation()).squaredNorm();

        return std::sqrt(gripper0_dist_sq + gripper1_dist_sq);
    };

    const auto interpolation_fn = [] (const AllGrippersSinglePose& a, const AllGrippersSinglePose& b, const double ratio)
    {
        AllGrippersSinglePose result = a;
        result[0].translation() = Interpolate(a[0].translation(), b[0].translation(), ratio);
        result[1].translation() = Interpolate(a[1].translation(), b[1].translation(), ratio);
        return result;
    };

    const auto resampled_traj = shortcut_smoothing::ResamplePath<AllGrippersSinglePose>(traj, robot_.max_gripper_velocity_ * robot_.dt_, distance_fn, interpolation_fn);
    return resampled_traj;
}

////////////////////////////////////////////////////////////////////////////////////////////////////////////////////////
// Model list management
////////////////////////////////////////////////////////////////////////////////////////////////////////////////////////

void Planner::initializeModelAndControllerSet(const WorldState& initial_world_state)
{
    // Initialze each model type with the shared data
    DeformableModel::SetGrippersData(robot_.getGrippersData());
    DeformableModel::SetCallbackFunctions(std::bind(&RobotInterface::checkGripperCollision, &robot_, std::placeholders::_1));
    DiminishingRigidityModel::SetInitialObjectConfiguration(GetObjectInitialConfiguration(nh_));
    ConstraintJacobianModel::SetInitialObjectConfiguration(GetObjectInitialConfiguration(nh_));

    const bool optimization_enabled = GetJacobianControllerOptimizationEnabled(ph_);

    const PlannerTrialType planner_trial_type = GetPlannerTrialType(ph_);

    switch (planner_trial_type)
    {
        case DIMINISHING_RIGIDITY_SINGLE_MODEL_LEAST_SQUARES_CONTROLLER:
        {
            double translational_deformability, rotational_deformability;
            if (ph_.getParam("translational_deformability", translational_deformability) &&
                     ph_.getParam("rotational_deformability", rotational_deformability))
            {
                ROS_INFO_STREAM_NAMED("planner", "Overriding deformability values to "
                                       << translational_deformability << " "
                                       << rotational_deformability);
            }
            else
            {
                translational_deformability = task_specification_->defaultDeformability();
                rotational_deformability = task_specification_->defaultDeformability();
                ROS_INFO_STREAM_NAMED("planner", "Using default deformability value of "
                                       << task_specification_->defaultDeformability());
            }

            model_list_.push_back(std::make_shared<DiminishingRigidityModel>(
                                      translational_deformability,
                                      rotational_deformability));

            controller_list_.push_back(std::make_shared<LeastSquaresControllerWithObjectAvoidance>(
                                           model_list_.back(),
                                           task_specification_->collisionScalingFactor(),
                                           optimization_enabled));
            break;
        }
        case ADAPTIVE_JACOBIAN_SINGLE_MODEL_LEAST_SQUARES_CONTROLLER:
        {
            const DeformableModel::DeformableModelInputData input_data(initial_world_state, task_specification_->calculateDesiredDirection(initial_world_state), robot_.dt_);
            model_list_.push_back(std::make_shared<AdaptiveJacobianModel>(
                                      DiminishingRigidityModel(task_specification_->defaultDeformability(), false).computeGrippersToDeformableObjectJacobian(input_data),
                                      GetAdaptiveModelLearningRate(ph_)));

            controller_list_.push_back(std::make_shared<LeastSquaresControllerWithObjectAvoidance>(
                                           model_list_.back(),
                                           task_specification_->collisionScalingFactor(),
                                           optimization_enabled));
            break;
        }
        case CONSTRAINT_SINGLE_MODEL_CONSTRAINT_CONTROLLER:
        {
            ROS_INFO_NAMED("planner", "Using constraint model and random sampling controller");

            const double translation_dir_deformability = GetConstraintTranslationalDir(ph_);
            const double translation_dis_deformability = GetConstraintTranslationalDis(ph_);
            const double rotation_deformability = GetConstraintRotational(ph_);

            const sdf_tools::SignedDistanceField environment_sdf(GetEnvironmentSDF(nh_));

            model_list_.push_back(std::make_shared<ConstraintJacobianModel>(
                                  translation_dir_deformability,
                                  translation_dis_deformability,
                                  rotation_deformability,
                                  environment_sdf));

            controller_list_.push_back(std::make_shared<StretchingAvoidanceController>(
                                           nh_,
                                           ph_,
                                           robot_,
                                           environment_sdf,
                                           generator_,
                                           vis_,
                                           GetGripperControllerType(ph_),
                                           model_list_.back(),
                                           GetMaxSamplingCounts(ph_)));
            break;
        }
        case DIMINISHING_RIGIDITY_SINGLE_MODEL_CONSTRAINT_CONTROLLER:
        {
            ROS_INFO_NAMED("planner", "Using dminishing model and random sampling controller");

            double translational_deformability, rotational_deformability;
            const sdf_tools::SignedDistanceField environment_sdf(GetEnvironmentSDF(nh_));

            if (ph_.getParam("translational_deformability", translational_deformability) &&
                     ph_.getParam("rotational_deformability", rotational_deformability))
            {
                ROS_INFO_STREAM_NAMED("planner", "Overriding deformability values to "
                                       << translational_deformability << " "
                                       << rotational_deformability);
            }
            else
            {
                translational_deformability = task_specification_->defaultDeformability();
                rotational_deformability = task_specification_->defaultDeformability();
                ROS_INFO_STREAM_NAMED("planner", "Using default deformability value of "
                                       << task_specification_->defaultDeformability());
            }

            model_list_.push_back(std::make_shared<DiminishingRigidityModel>(
                                      translational_deformability,
                                      rotational_deformability));

            controller_list_.push_back(std::make_shared<StretchingAvoidanceController>(
                                           nh_,
                                           ph_,
                                           robot_,
                                           environment_sdf,
                                           generator_,
                                           vis_,
                                           GetGripperControllerType(ph_),
                                           model_list_.back(),
                                           GetMaxSamplingCounts(ph_)));
            break;
        }
        case MULTI_MODEL_BANDIT_TEST:
        {
            ////////////////////////////////////////////////////////////////////////
            // Diminishing rigidity models
            ////////////////////////////////////////////////////////////////////////

            #pragma message "Magic numbers: Multi-model deform range"
            const double deform_min = 0.0;
            const double deform_max = 25.0;
            const double deform_step = 4.0;

            for (double trans_deform = deform_min; trans_deform < deform_max; trans_deform += deform_step)
            {
                for (double rot_deform = deform_min; rot_deform < deform_max; rot_deform += deform_step)
                {
                    model_list_.push_back(std::make_shared<DiminishingRigidityModel>(
                                              trans_deform,
                                              rot_deform));

                    controller_list_.push_back(std::make_shared<LeastSquaresControllerWithObjectAvoidance>(
                                                   model_list_.back(),
                                                   task_specification_->collisionScalingFactor(),
                                                   optimization_enabled));
                }
            }
            ROS_INFO_STREAM_NAMED("planner", "Num diminishing rigidity models: "
                                   << std::floor((deform_max - deform_min) / deform_step));

            ////////////////////////////////////////////////////////////////////////
            // Adaptive jacobian models
            ////////////////////////////////////////////////////////////////////////

            #pragma message "Magic numbers: Multi-model adaptive range"
            const double learning_rate_min = 1e-10;
            const double learning_rate_max = 1.1e0;
            const double learning_rate_step = 10.0;

            const DeformableModel::DeformableModelInputData input_data(initial_world_state, task_specification_->calculateDesiredDirection(initial_world_state), robot_.dt_);
            for (double learning_rate = learning_rate_min; learning_rate < learning_rate_max; learning_rate *= learning_rate_step)
            {
                    model_list_.push_back(std::make_shared<AdaptiveJacobianModel>(
                                              DiminishingRigidityModel(task_specification_->defaultDeformability(), false).computeGrippersToDeformableObjectJacobian(input_data),
                                              learning_rate));

                    controller_list_.push_back(std::make_shared<LeastSquaresControllerWithObjectAvoidance>(
                                                   model_list_.back(),
                                                   task_specification_->collisionScalingFactor(),
                                                   optimization_enabled));
            }
            ROS_INFO_STREAM_NAMED("planner", "Num adaptive Jacobian models: "
                                   << std::floor(std::log(learning_rate_max / learning_rate_min) / std::log(learning_rate_step)));
            break;
        }
        case MULTI_MODEL_CONTROLLER_TEST:
        {
            ROS_INFO_NAMED("planner", "Using multiple model-controller sets");

            // Constraint Model with New Controller. (MM)
            if (false) // using a range of params
            {
                const sdf_tools::SignedDistanceField environment_sdf(GetEnvironmentSDF(nh_));

                /*
                const double translation_dir_deformability = GetConstraintTranslationalDir(ph_);
                const double translation_dis_deformability = GetConstraintTranslationalDis(ph_);
                const double rotation_deformability = GetConstraintRotational(ph_);
                */

                const double rotation_deformability = GetConstraintRotational(ph_);

                for (double translation_dis_deformability = 10; translation_dis_deformability < 26; translation_dis_deformability += 5)
                {
                    double translation_dir_deformability = 20;

                    // ind 0, 4, 8, 12:  trans_dir: 20
                    {
                        model_list_.push_back(std::make_shared<ConstraintJacobianModel>(
                                              translation_dir_deformability,
                                              translation_dis_deformability,
                                              rotation_deformability,
                                              environment_sdf));

                        controller_list_.push_back(std::make_shared<StretchingAvoidanceController>(
                                                       nh_,
                                                       ph_,
                                                       robot_,
                                                       environment_sdf,
                                                       generator_,
                                                       vis_,
                                                       GetGripperControllerType(ph_),
                                                       model_list_.back(),
                                                       GetMaxSamplingCounts(ph_)));
                    }

                    translation_dir_deformability = 30;
                    // ind 1, 5, 9, 13:  trans_dir: 30
                    {
                        model_list_.push_back(std::make_shared<ConstraintJacobianModel>(
                                              translation_dir_deformability,
                                              translation_dis_deformability,
                                              rotation_deformability,
                                              environment_sdf));

                        controller_list_.push_back(std::make_shared<StretchingAvoidanceController>(
                                                       nh_,
                                                       ph_,
                                                       robot_,
                                                       environment_sdf,
                                                       generator_,
                                                       vis_,
                                                       GetGripperControllerType(ph_),
                                                       model_list_.back(),
                                                       GetMaxSamplingCounts(ph_)));
                    }

                    translation_dir_deformability = 60;
                    // ind 2, 6, 10, 14:  trans_dir: 60
                    {
                        model_list_.push_back(std::make_shared<ConstraintJacobianModel>(
                                              translation_dir_deformability,
                                              translation_dis_deformability,
                                              rotation_deformability,
                                              environment_sdf));

                        controller_list_.push_back(std::make_shared<StretchingAvoidanceController>(
                                                       nh_,
                                                       ph_,
                                                       robot_,
                                                       environment_sdf,
                                                       generator_,
                                                       vis_,
                                                       GetGripperControllerType(ph_),
                                                       model_list_.back(),
                                                       GetMaxSamplingCounts(ph_)));
                    }

                    translation_dir_deformability = 200;
                    // ind 3, 7, 11, 15:  trans_dir: 100
                    {
                        model_list_.push_back(std::make_shared<ConstraintJacobianModel>(
                                              translation_dir_deformability,
                                              translation_dis_deformability,
                                              rotation_deformability,
                                              environment_sdf));

                        controller_list_.push_back(std::make_shared<StretchingAvoidanceController>(
                                                       nh_,
                                                       ph_,
                                                       robot_,
                                                       environment_sdf,
                                                       generator_,
                                                       vis_,
                                                       GetGripperControllerType(ph_),
                                                       model_list_.back(),
                                                       GetMaxSamplingCounts(ph_)));
                    }

                }

            }
            else
            {
                const sdf_tools::SignedDistanceField environment_sdf(GetEnvironmentSDF(nh_));

                const double translation_dir_deformability = GetConstraintTranslationalDir(ph_);
                const double translation_dis_deformability = GetConstraintTranslationalDis(ph_);
                const double rotation_deformability = GetConstraintRotational(ph_);

                model_list_.push_back(std::make_shared<ConstraintJacobianModel>(
                                      translation_dir_deformability,
                                      translation_dis_deformability,
                                      rotation_deformability,
                                      environment_sdf));

                controller_list_.push_back(std::make_shared<StretchingAvoidanceController>(
                                               nh_,
                                               ph_,
                                               robot_,
                                               environment_sdf,
                                               generator_,
                                               vis_,
                                               GetGripperControllerType(ph_),
                                               model_list_.back(),
                                               GetMaxSamplingCounts(ph_)));
            }

            // Dminishing Model with New Controller. (DM)
            {
                double translational_deformability, rotational_deformability;
                const sdf_tools::SignedDistanceField environment_sdf(GetEnvironmentSDF(nh_));

                if (ph_.getParam("translational_deformability", translational_deformability) &&
                         ph_.getParam("rotational_deformability", rotational_deformability))
                {
                    ROS_INFO_STREAM_NAMED("planner", "Overriding deformability values to "
                                           << translational_deformability << " "
                                           << rotational_deformability);
                }
                else
                {
                    translational_deformability = task_specification_->defaultDeformability();
                    rotational_deformability = task_specification_->defaultDeformability();
                    ROS_INFO_STREAM_NAMED("planner", "Using default deformability value of "
                                           << task_specification_->defaultDeformability());
                }

                model_list_.push_back(std::make_shared<DiminishingRigidityModel>(
                                          translational_deformability,
                                          rotational_deformability));

                controller_list_.push_back(std::make_shared<StretchingAvoidanceController>(
                                               nh_,
                                               ph_,
                                               robot_,
                                               environment_sdf,
                                               generator_,
                                               vis_,
                                               GetGripperControllerType(ph_),
                                               model_list_.back(),
                                               GetMaxSamplingCounts(ph_)));
            }

            // Dminishing Model with Old Controller. (DD)
            {
                double translational_deformability, rotational_deformability;
                if (ph_.getParam("translational_deformability", translational_deformability) &&
                         ph_.getParam("rotational_deformability", rotational_deformability))
                {
                    ROS_INFO_STREAM_NAMED("planner", "Overriding deformability values to "
                                           << translational_deformability << " "
                                           << rotational_deformability);
                }
                else
                {
                    translational_deformability = task_specification_->defaultDeformability();
                    rotational_deformability = task_specification_->defaultDeformability();
                    ROS_INFO_STREAM_NAMED("planner", "Using default deformability value of "
                                           << task_specification_->defaultDeformability());
                }

                model_list_.push_back(std::make_shared<DiminishingRigidityModel>(
                                          translational_deformability,
                                          rotational_deformability));

                controller_list_.push_back(std::make_shared<LeastSquaresControllerWithObjectAvoidance>(
                                               model_list_.back(),
                                               task_specification_->collisionScalingFactor(),
                                               optimization_enabled));
            }
            break;
        }
        default:
        {
            ROS_FATAL_NAMED("planner", "Invalid trial type, this should not be possible.");
            assert(false && "Invalid trial type, this should not be possible.");
        }
    }

    assert(controller_list_.size() == model_list_.size());

    createBandits();
}

void Planner::createBandits()
{
    num_models_ = (ssize_t)model_list_.size();
    ROS_INFO_STREAM_NAMED("planner", "Generating bandits for " << num_models_ << " bandits");

#ifdef UCB_BANDIT
    model_utility_bandit_ = UCB1Normal<std::mt19937_64>(num_models_);
#endif
#ifdef KFMANB_BANDIT
    model_utility_bandit_ = KalmanFilterMANB<std::mt19937_64>(
                VectorXd::Zero(num_models_),
                VectorXd::Ones(num_models_) * 1e6);
#endif
#ifdef KFMANDB_BANDIT
    model_utility_bandit_ = KalmanFilterMANDB<std::mt19937_64>(
                VectorXd::Zero(num_models_),
                MatrixXd::Identity(num_models_, num_models_) * 1e6);
#endif
}

////////////////////////////////////////////////////////////////////////////////////////////////////////////////////////
// Model utility functions
////////////////////////////////////////////////////////////////////////////////////////////////////////////////////////

/**
 * @brief Planner::updateModels
 * @param suggested_trajectories
 * @param model_used
 * @param world_feedback
 */
void Planner::updateModels(const WorldState& starting_world_state,
        const ObjectDeltaAndWeight& task_desired_motion,
        const std::vector<std::pair<AllGrippersSinglePoseDelta, ObjectPointSet>>& suggested_commands,
        const ssize_t model_used,
        const WorldState& world_feedback)
{
    const static double reward_annealing_factor = GetRewardScaleAnnealingFactor(ph_);

    // First we update the bandit algorithm
    const double starting_error = task_specification_->calculateError(starting_world_state);
    const double true_error_reduction = starting_error - task_specification_->calculateError(world_feedback);
    reward_std_dev_scale_factor_ = std::max(1e-10, reward_annealing_factor * reward_std_dev_scale_factor_ + (1.0 - reward_annealing_factor) * std::abs(true_error_reduction));
    const double process_noise_scaling_factor = process_noise_factor_ * std::pow(reward_std_dev_scale_factor_, 2);
    const double observation_noise_scaling_factor = observation_noise_factor_ * std::pow(reward_std_dev_scale_factor_, 2);

#ifdef UCB_BANDIT
    (void)task_desired_motion;
    (void)suggested_commands;
    (void)process_noise_scaling_factor;
    (void)observation_noise_scaling_factor;
    model_utility_bandit_.updateArms(model_used, true_error_reduction);
#endif
#ifdef KFMANB_BANDIT
    (void)task_desired_motion;
    (void)suggested_commands;
    model_utility_bandit_.updateArms(process_noise_scaling_factor * VectorXd::Ones(num_models_), model_used, true_error_reduction, observation_noise_scaling_factor * 1.0);
#endif
#ifdef KFMANDB_BANDIT
    (void)task_desired_motion;

    const MatrixXd process_noise = calculateProcessNoise(suggested_commands);
    MatrixXd observation_matrix = RowVectorXd::Zero(num_models_);
    observation_matrix(0, model_used) = 1.0;
    const VectorXd observed_reward = VectorXd::Ones(1) * true_error_reduction;
    const MatrixXd observation_noise = MatrixXd::Ones(1, 1);

    model_utility_bandit_.updateArms(
                process_noise_scaling_factor * process_noise,
                observation_matrix,
                observed_reward,
                observation_noise_scaling_factor * observation_noise);
#endif

    // Then we allow each model to update itself based on the new data
    #pragma omp parallel for
    for (size_t model_ind = 0; model_ind < (size_t)num_models_; model_ind++)
    {
        model_list_[model_ind]->updateModel(starting_world_state, world_feedback);
    }
}

/**
 * @brief Planner::calculateProcessNoise
 * @param suggested_commands
 * @return
 */
MatrixXd Planner::calculateProcessNoise(
        const std::vector<std::pair<AllGrippersSinglePoseDelta, ObjectPointSet>>& suggested_commands) const
{
    std::vector<double> grippers_velocity_norms((size_t)num_models_);

    for (size_t model_ind = 0; model_ind < (size_t)num_models_; model_ind++)
    {
        grippers_velocity_norms[model_ind] = MultipleGrippersVelocity6dNorm(suggested_commands[model_ind].first);
    }

    MatrixXd process_noise = MatrixXd::Identity(num_models_, num_models_);
    for (ssize_t i = 0; i < num_models_; i++)
    {
        for (ssize_t j = i+1; j < num_models_; j++)
        {
            if (grippers_velocity_norms[(size_t)i] != 0 &&
                grippers_velocity_norms[(size_t)j] != 0)
            {
                process_noise(i, j) =
                        MultipleGrippersVelocityDotProduct(
                            suggested_commands[(size_t)i].first,
                            suggested_commands[(size_t)j].first)
                        / (grippers_velocity_norms[(size_t)i] * grippers_velocity_norms[(size_t)j]);
            }
            else if (grippers_velocity_norms[(size_t)i] == 0 &&
                     grippers_velocity_norms[(size_t)j] == 0)
            {
                process_noise(i, j) = 1;
            }
            else
            {
                process_noise(i, j) = 0;
            }

            process_noise(j, i) = process_noise(i, j);
        }
    }

    return correlation_strength_factor_ * process_noise + (1.0 - correlation_strength_factor_) * MatrixXd::Identity(num_models_, num_models_);
}

////////////////////////////////////////////////////////////////////////////////////////////////////////////////////////
// Logging and visualization functionality
////////////////////////////////////////////////////////////////////////////////////////////////////////////////////////

void Planner::visualizeDesiredMotion(
        const WorldState& current_world_state,
        const ObjectDeltaAndWeight& desired_motion,
        const bool visualization_enabled) const
{
    if (visualization_enabled)
    {
        ssize_t num_nodes = current_world_state.object_configuration_.cols();
        std::vector<std_msgs::ColorRGBA> colors((size_t)num_nodes);
        for (size_t node_ind = 0; node_ind < (size_t)num_nodes; node_ind++)
        {
            colors[node_ind].r = (float)desired_motion.weight((ssize_t)node_ind * 3);
            colors[node_ind].g = 0.0f;
            colors[node_ind].b = 0.0f;
            colors[node_ind].a = desired_motion.weight((ssize_t)node_ind * 3) > 0 ? 1.0f : 0.0f;
        }
        task_specification_->visualizeDeformableObject(
                vis_,
                DESIRED_DELTA_NS,
                AddObjectDelta(current_world_state.object_configuration_, desired_motion.delta),
                colors);

        if (task_specification_->deformable_type_ == DeformableType::CLOTH)
        {
            vis_.visualizeObjectDelta(
                        DESIRED_DELTA_NS,
                        current_world_state.object_configuration_,
                        AddObjectDelta(current_world_state.object_configuration_, desired_motion.delta),
                        Visualizer::Green());
        }
    }
}

void Planner::visualizeGripperMotion(
        const AllGrippersSinglePose& current_gripper_pose,
        const AllGrippersSinglePoseDelta& gripper_motion,
        const ssize_t model_ind)
{
    const auto grippers_test_poses = kinematics::applyTwist(current_gripper_pose, gripper_motion);
    EigenHelpers::VectorVector3d line_starts;
    EigenHelpers::VectorVector3d line_ends;

    for (size_t gripper_ind = 0; gripper_ind < current_gripper_pose.size(); gripper_ind++)
    {
        line_starts.push_back(current_gripper_pose[gripper_ind].translation());
        line_ends.push_back(current_gripper_pose[gripper_ind].translation() + 100 * (grippers_test_poses[gripper_ind].translation() - current_gripper_pose[gripper_ind].translation()));
    }

    switch (model_ind)
    {
        case 0:
        {
            vis_.visualizeLines("MM grippers motion",
                                line_starts,
                                line_ends,
                                Visualizer::Black());
            std::cout << "0 first gripper motion norm: "
                      << gripper_motion.at(0).norm()
                      << std::endl;
            break;
        }
        case 1:
        {
            vis_.visualizeLines("DM grippers motion",
                                line_starts,
                                line_ends,
                                Visualizer::Silver());
            std::cout << "1 first gripper motion norm: "
                      << gripper_motion.at(0).norm()
                      << std::endl;
            break;
        }
        case 2:
        {
            vis_.visualizeLines("DD grippers motion",
                                line_starts,
                                line_ends,
                                Visualizer::Yellow());
            std::cout << "2 first gripper motion norm: "
                      << gripper_motion.at(0).norm()
                      << std::endl;
            break;
        }
        default:
        {
            assert(false && "grippers_motion color not assigned for this index");
            break;
        }
    }
}

void Planner::initializeLogging()
{
    if (logging_enabled_)
    {
        const std::string log_folder = GetLogFolder(nh_);
        ROS_INFO_STREAM_NAMED("planner", "Logging to " << log_folder);

        Log::Log seed_log(log_folder + "seed.txt", false);
        LOG_STREAM(seed_log, std::hex << seed_);

        loggers_.insert(std::make_pair<std::string, Log::Log>(
                            "time",
                            Log::Log(log_folder + "time.txt", false)));

        loggers_.insert(std::make_pair<std::string, Log::Log>(
                            "error",
                            Log::Log(log_folder + "error.txt", false)));

        loggers_.insert(std::make_pair<std::string, Log::Log>(
                            "utility_mean",
                            Log::Log(log_folder + "utility_mean.txt", false)));

        loggers_.insert(std::make_pair<std::string, Log::Log>(
                            "utility_covariance",
                            Log::Log(log_folder + "utility_covariance.txt", false)));

        loggers_.insert(std::make_pair<std::string, Log::Log>(
                            "model_chosen",
                            Log::Log(log_folder + "model_chosen.txt", false)));

        loggers_.insert(std::make_pair<std::string, Log::Log>(
                            "rewards_for_all_models",
                            Log::Log(log_folder + "rewards_for_all_models.txt", false)));

        loggers_.insert(std::make_pair<std::string, Log::Log>(
                            "grippers_distance_delta_history",
                            Log::Log(log_folder + "grippers_distance_delta_history.txt", false)));

        loggers_.insert(std::make_pair<std::string, Log::Log>(
                            "error_delta_history",
                            Log::Log(log_folder + "error_delta_history.txt", false)));
    }
}

void Planner::initializeControllerLogging()
{
    if(controller_logging_enabled_)
    {
        const std::string log_folder = GetLogFolder(nh_);
        ROS_INFO_STREAM_NAMED("planner", "Logging to " << log_folder);

        Log::Log seed_log(log_folder + "seed.txt", false);
        LOG_STREAM(seed_log, std::hex << seed_);

        controller_loggers_.insert(std::make_pair<std::string, Log::Log>(
                                       "control_time",
                                       Log::Log(log_folder + "control_time.txt", false)));

        controller_loggers_.insert(std::make_pair<std::string, Log::Log>(
                                       "control_error_realtime",
                                       Log::Log(log_folder + "control_error_realtime.txt", false)));

        controller_loggers_.insert(std::make_pair<std::string, Log::Log>(
                                       "realtime_stretching_factor",
                                       Log::Log(log_folder + "realtime_stretching_factor.txt", false)));

        controller_loggers_.insert(std::make_pair<std::string, Log::Log>(
                                       "count_stretching_violation",
                                       Log::Log(log_folder + "count_stretching_violation.txt", false)));
    }
}

void Planner::logData(
        const WorldState& current_world_state,
        const Eigen::VectorXd& model_utility_mean,
        const Eigen::MatrixXd& model_utility_covariance,
        const ssize_t model_used,
        const std::vector<double>& rewards_for_all_models)
{
    if (logging_enabled_)
    {
        const static Eigen::IOFormat single_line(
                    Eigen::StreamPrecision,
                    Eigen::DontAlignCols,
                    " ", " ", "", "");

        LOG(loggers_.at("time"),
             current_world_state.sim_time_);

        LOG(loggers_.at("error"),
             task_specification_->calculateError(current_world_state));

        LOG(loggers_.at("utility_mean"),
             model_utility_mean.format(single_line));

        LOG(loggers_.at("utility_covariance"),
             model_utility_covariance.format(single_line));

        LOG(loggers_.at("model_chosen"),
             model_used);

        LOG(loggers_.at("rewards_for_all_models"),
            PrettyPrint::PrettyPrint(rewards_for_all_models, false, " "));
    }
}

void Planner::controllerLogData(
        const WorldState& current_world_state,
        const std::vector<double> &ave_contol_error,
        const std::vector<double> current_stretching_factor,
        const std::vector<double> num_stretching_violation)
{
    if(controller_logging_enabled_)
    {
        const static Eigen::IOFormat single_line(
                    Eigen::StreamPrecision,
                    Eigen::DontAlignCols,
                    " ", " ", "", "");

        LOG(controller_loggers_.at("control_time"),
            current_world_state.sim_time_);

        LOG(controller_loggers_.at("control_error_realtime"),
            PrettyPrint::PrettyPrint(ave_contol_error, false, " "));

        LOG(controller_loggers_.at("realtime_stretching_factor"),
            PrettyPrint::PrettyPrint(current_stretching_factor, false, " "));

        LOG(controller_loggers_.at("count_stretching_violation"),
            PrettyPrint::PrettyPrint(num_stretching_violation, false, " "));
    }
}<|MERGE_RESOLUTION|>--- conflicted
+++ resolved
@@ -165,7 +165,7 @@
     , task_specification_(task_specification)
     , dijkstras_task_(nullptr)
     // Multi-model and regret based model selection parameters
-    , calculate_regret_(GetCalculateRegret(ph_))
+    , collect_results_for_all_models_(GetCollectResultsForAllModels(ph_))
     , reward_std_dev_scale_factor_(REWARD_STANDARD_DEV_SCALING_FACTOR_START)
     , process_noise_factor_(GetProcessNoiseFactor(ph_))
     , observation_noise_factor_(GetObservationNoiseFactor(ph_))
@@ -178,22 +178,20 @@
     , global_plan_current_timestep_(-1)
     , global_plan_gripper_trajectory_(0)
     , rrt_helper_(nullptr)
-<<<<<<< HEAD
     , prm_helper_(nullptr)
-    // Logging and visualization parameters
-=======
+    // Used to generate some log data by some controllers
     , object_initial_node_distance_(CalculateDistanceMatrix(GetObjectInitialConfiguration(nh_)))
     , initial_grippers_distance_(robot_.getGrippersInitialDistance())
-
->>>>>>> 03a461e7
-    , logging_enabled_(GetLoggingEnabled(nh_))
-    , controller_logging_enabled_(GetLoggingEnabled(nh_))
+    // Logging and visualization parameters
+    , planner_logging_enabled_(GetPlannerLoggingEnabled(ph_))
+    , controller_logging_enabled_(GetControllerLoggingEnabled(ph_))
     , vis_(vis)
     , visualize_desired_motion_(GetVisualizeObjectDesiredMotion(ph_))
+    , visualize_gripper_motion_(GetVisualizerGripperMotion(ph_))
     , visualize_predicted_motion_(GetVisualizeObjectPredictedMotion(ph_))
 {
     ROS_INFO_STREAM_NAMED("planner", "Using seed " << std::hex << seed_ );
-    initializeLogging();
+    initializePlannerLogging();
     initializeControllerLogging();
 }
 
@@ -212,12 +210,9 @@
         // Extract the maximum distance between the grippers
         // This assumes that the starting position of the grippers is at the maximum "unstretched" distance
         assert(robot_.getGrippersData().size() == 2);
-<<<<<<< HEAD
+        assert(model_list_.size() == 1);
+
         const auto& grippers_starting_poses = world_feedback.all_grippers_single_pose_;
-=======
-        assert(model_list_.size() == 1);
-
->>>>>>> 03a461e7
         dijkstras_task_ = std::dynamic_pointer_cast<DijkstrasCoverageTask>(task_specification_);
         assert(dijkstras_task_ != nullptr);
         const double max_band_distance =
@@ -274,28 +269,6 @@
                         GetRRTMaxSmoothingIterations(ph_),
                         GetRRTMaxFailedSmoothingIterations(ph_),
                         !GetDisableAllVisualizations(ph_)));
-<<<<<<< HEAD
-=======
-
-        // Create the initial rubber band
-        const auto neighbour_fn = [&] (const ssize_t& node)
-        {
-            return dijkstras_task_->getNodeNeighbours(node);
-        };
-        path_between_grippers_through_object_ = GetShortestPathBetweenGrippersThroughObject(robot_.getGrippersData(), GetObjectInitialConfiguration(nh_), neighbour_fn);
-        const auto starting_band_points = GetPathBetweenGrippersThroughObject(world_feedback, path_between_grippers_through_object_);
-
-        const auto gripper_delta =
-                world_feedback.all_grippers_single_pose_[0].translation()
-                - world_feedback.all_grippers_single_pose_[1].translation();
-        const double max_band_distance = gripper_delta.norm() * dijkstras_task_->maxStretchFactor();
-        virtual_rubber_band_between_grippers_ = std::make_shared<VirtualRubberBand>(
-                    starting_band_points,
-                    max_band_distance,
-                    dijkstras_task_,
-                    vis_,
-                    generator_);
->>>>>>> 03a461e7
     }
 
     while (robot_.ok())
@@ -460,7 +433,6 @@
                 world_state,
                 task_specification_->calculateDesiredDirection(world_state),
                 robot_.dt_);
-    const ObjectPointSet current_object_configuration = world_state.object_configuration_;
 
     if (visualize_desired_motion_)
     {
@@ -475,11 +447,11 @@
     // Querry each model for it's best gripper delta
     stopwatch(RESET);
     std::vector<std::pair<AllGrippersSinglePoseDelta, ObjectPointSet>> suggested_robot_commands(num_models_);
-    std::vector<double> time_used(num_models_, 0.0);
+    std::vector<double> controller_computation_time(num_models_, 0.0);
     #pragma omp parallel for
     for (size_t model_ind = 0; model_ind < (size_t)num_models_; model_ind++)
     {
-        if (calculate_regret_ || get_action_for_all_models || (ssize_t)model_ind == model_to_use)
+        if (collect_results_for_all_models_ || get_action_for_all_models || (ssize_t)model_ind == model_to_use)
         {
             Stopwatch individual_controller_stopwatch;
 
@@ -488,107 +460,26 @@
                         model_input_data,
                         robot_.max_gripper_velocity_);
 
-            visualizeGripperMotion( world_state.all_grippers_single_pose_,
-                                      suggested_robot_commands[model_ind].first,
-                                      model_ind);
-
-            time_used[model_ind] = individual_controller_stopwatch(READ);
+            controller_computation_time[model_ind] = individual_controller_stopwatch(READ);
 
             // Measure the time it took to pick a model
-            ROS_INFO_STREAM_NAMED("planner", model_ind << "th Controller get suggested motion in" << time_used[model_ind] << " seconds");
+            ROS_INFO_STREAM_NAMED("planner", model_ind << "th Controller get suggested motion in          " << controller_computation_time[model_ind] << " seconds");
         }
     }
 
     // Measure the time it took to pick a model
     ROS_INFO_STREAM_NAMED("planner", "Calculated model suggestions and picked one in  " << stopwatch(READ) << " seconds");
 
-    // Calculate regret if we need to
-    std::vector<double> individual_rewards(num_models_, std::numeric_limits<double>::infinity());
-
-    ////// Build a function to collect the data needed for each controller's log //////
-    // Data used by the function, per model
-    std::vector<double> avg_control_error(num_models_, 0.0);
-    std::vector<double> current_stretching_factor(num_models_, 0.0);
-    const ObjectDeltaAndWeight& task_desired_motion = model_input_data.desired_object_motion_;
-    const Eigen::VectorXd& desired_p_dot = task_desired_motion.delta;
-    const Eigen::VectorXd& desired_p_dot_weight = task_desired_motion.weight;
-    const ssize_t num_grippers = GetGrippersData(nh_).size();
-    const ssize_t num_nodes = world_state.object_configuration_.cols();
-    // The function itself
-    const auto single_controller_logging_data_collection_fn = [&] (const size_t model_ind, const WorldState& resulting_world_state)
-    {
-        // Get control errors for different model-controller sets.
-        const ObjectPointSet real_p_dot = resulting_world_state.object_configuration_ - current_object_configuration;
-
-        int point_count = 0;
-        double max_stretching = 0.0;
-        double desired_p_dot_avg_norm = 0.0;
-        double desired_p_dot_max = 0.0;
-
-        for (ssize_t node_ind = 0; node_ind < num_nodes; node_ind++)
-        {
-            const double point_weight = desired_p_dot_weight(node_ind * 3);
-            if (point_weight > 0.0)
-            {
-                //  Calculate p_dot error
-                const Eigen::Vector3d& point_real_p_dot = real_p_dot.col(node_ind);
-                const Eigen::Vector3d& point_desired_p_dot = desired_p_dot.segment<3>(node_ind * 3);
-                avg_control_error[model_ind] += (point_real_p_dot - point_desired_p_dot).norm();
-
-                desired_p_dot_avg_norm += point_desired_p_dot.norm();
-                if (point_desired_p_dot.norm() > desired_p_dot_max)
-                {
-                    desired_p_dot_max = point_desired_p_dot.norm();
-                }
-
-                point_count++;
-            }
-
-            // Calculate stretching factor
-            const Eigen::MatrixXd node_distance =
-                    CalculateDistanceMatrix(resulting_world_state.object_configuration_);
-
-            const ssize_t first_node = node_ind;
-            for (ssize_t second_node = first_node + 1; second_node < num_nodes; ++second_node)
-            {
-                const double this_stretching_factor = node_distance(first_node, second_node)
-                        / object_initial_node_distance_(first_node, second_node);
-                max_stretching = std::max(max_stretching, this_stretching_factor);
-            }
-        }
-
-
-        if (point_count > 0)
-        {
-            avg_control_error[model_ind] = avg_control_error[model_ind] / point_count;
-            desired_p_dot_avg_norm /= point_count;
-        }
-
-        // Catch cases where the grippers and the nodes don't align, this should still be flagged as large stretch
-        if (num_grippers == 2)
-        {
-            const double this_stretching_factor = (resulting_world_state.all_grippers_single_pose_.at(0).translation()
-                    - resulting_world_state.all_grippers_single_pose_.at(1).translation()).norm()
-                    / initial_grippers_distance_;
-            max_stretching = std::max(max_stretching, this_stretching_factor);
-        }
-        current_stretching_factor[model_ind] = max_stretching;
-        ROS_INFO_STREAM_NAMED("planner", "average desired p dot is" << desired_p_dot_avg_norm);
-        ROS_INFO_STREAM_NAMED("planner", "max pointwise desired p dot is" << desired_p_dot_max);
-    };
-
-    if (num_models_ > 1 && calculate_regret_)
+    // Collect feedback data for logging purposes
+    std::vector<WorldState> individual_model_results(num_models_);
+    if (collect_results_for_all_models_)
     {
         stopwatch(RESET);
-        const double prev_error = task_specification_->calculateError(world_state);
-
         // Build a feedback function to log data for each model that we are testing
         const auto test_feedback_fn = [&] (const size_t model_ind, const WorldState& resulting_world_state)
         {
-            individual_rewards[model_ind] = prev_error - task_specification_->calculateError(resulting_world_state);
-            single_controller_logging_data_collection_fn(model_ind, resulting_world_state);
+            individual_model_results[model_ind] = resulting_world_state;
         };
-
         std::vector<AllGrippersSinglePose> poses_to_test(num_models_);
         for (size_t model_ind = 0; model_ind < (size_t)num_models_; model_ind++)
         {
@@ -597,11 +488,6 @@
         robot_.testGrippersPoses(poses_to_test, test_feedback_fn);
 
         ROS_INFO_STREAM_NAMED("planner", "Collected data to calculate regret in " << stopwatch(READ) << " seconds");
-    }
-    else if (num_models_ == 1)
-    {
-        const ssize_t model_ind = 0;
-        single_controller_logging_data_collection_fn(model_ind, world_state);
     }
 
     // Execute the command
@@ -615,24 +501,35 @@
     arc_helpers::DoNotOptimize(world_feedback);
     const double robot_execution_time = stopwatch(READ);
 
+    if (visualize_gripper_motion_)
+    {
+        for (ssize_t model_ind = 0; model_ind < num_models_; ++model_ind)
+        {
+            visualizeGripperMotion(world_state.all_grippers_single_pose_,
+                                   suggested_robot_commands[(size_t)model_ind].first,
+                                   model_ind);
+        }
+    }
+
     if (visualize_predicted_motion_)
     {
         const ObjectPointSet& object_delta = suggested_robot_commands[(size_t)model_to_use].second;
         vis_.visualizeObjectDelta(
                     PREDICTED_DELTA_NS,
                     world_state.object_configuration_,
-                    world_state.object_configuration_ + 80.0 * object_delta,
+                    world_state.object_configuration_ + object_delta,
                     Visualizer::Blue());
     }
 
-    ROS_INFO_NAMED("planner", "Updating models and logging data");
-    updateModels(world_state, task_desired_motion, suggested_robot_commands, model_to_use, world_feedback);
-
-    logData(world_feedback, model_utility_bandit_.getMean(), model_utility_bandit_.getSecondStat(), model_to_use, individual_rewards);
-    controllerLogData(world_feedback, avg_control_error, current_stretching_factor, time_used);
+    ROS_INFO_NAMED("planner", "Updating models");
+    updateModels(world_state, model_input_data.desired_object_motion_, suggested_robot_commands, model_to_use, world_feedback);
 
     const double controller_time = function_wide_stopwatch(READ) - robot_execution_time;
     ROS_INFO_STREAM_NAMED("planner", "Total local controller time                     " << controller_time << " seconds");
+
+    ROS_INFO_NAMED("planner", "Logging data");
+    logPlannerData(world_state, world_feedback, individual_model_results, model_utility_bandit_.getMean(), model_utility_bandit_.getSecondStat(), model_to_use);
+    controllerLogData(world_state, world_feedback, individual_model_results, model_input_data, controller_computation_time);
 
     return world_feedback;
 }
@@ -645,7 +542,6 @@
 WorldState Planner::sendNextCommandUsingGlobalGripperPlannerResults(
         const WorldState& current_world_state)
 {
-    (void)current_world_state;
     assert(executing_global_gripper_trajectory_);
     assert(global_plan_current_timestep_ < global_plan_gripper_trajectory_.size());
 
@@ -670,8 +566,8 @@
 //        vis_.deleteObjects(RRTHelper::RRT_SOLUTION_RUBBER_BAND_NS, 1, 2);
     }
 
-    const std::vector<double> fake_rewards(model_list_.size(), NAN);
-    logData(world_feedback, model_utility_bandit_.getMean(), model_utility_bandit_.getSecondStat(), -1, fake_rewards);
+    const std::vector<WorldState> fake_all_models_results(num_models_, world_feedback);
+    logPlannerData(current_world_state, world_feedback, fake_all_models_results, model_utility_bandit_.getMean(), model_utility_bandit_.getSecondStat(), -1);
 
     return world_feedback;
 }
@@ -778,7 +674,7 @@
     const static std_msgs::ColorRGBA gripper_color = ColorBuilder::MakeFromFloatColors(0.0f, 0.0f, 0.6f, 1.0f);
     const static std_msgs::ColorRGBA rubber_band_safe_color = Visualizer::Black();
     const static std_msgs::ColorRGBA rubber_band_violation_color = Visualizer::Cyan();
-    constexpr bool band_verbose = false;
+    const bool band_verbose = false;
 
 //    vis_.clearVisualizationsBullet();
 
@@ -808,7 +704,6 @@
     ////////////////////////////////////////////////////////////////////////////////////////////////////////////////////
     ROS_INFO_STREAM_NAMED("planner", "Starting future constraint violation detection   - Version 2a - Total steps taken " << actual_lookahead_steps);
     assert(num_models_ == 1 && current_world_state.all_grippers_single_pose_.size() == 2);
-<<<<<<< HEAD
     const auto& correspondences = dijkstras_task_->getCoverPointCorrespondences(current_world_state);
     const TaskDesiredObjectDeltaFunctionType task_desired_direction_fn = [&] (const WorldState& world_state)
     {
@@ -819,9 +714,6 @@
 //    vis_.clearVisualizationsBullet();
 
     rubber_band_between_grippers_->visualize(PROJECTED_BAND_NS, rubber_band_safe_color, rubber_band_violation_color, 1, visualization_enabled);
-=======
-    virtual_rubber_band_between_grippers_->visualize(PROJECTED_BAND_NS, rubber_band_safe_color, rubber_band_violation_color, 1, visualization_enabled);
->>>>>>> 03a461e7
 
 
 
@@ -835,15 +727,8 @@
 
     ////////////////////////////////////////////////////////////////////////////////////////////////////////////////////
     WorldState world_state_copy = current_world_state;
-<<<<<<< HEAD
     RubberBand rubber_band_between_grippers_copy = *rubber_band_between_grippers_.get();
-    const DeformableModel::DeformableModelInputData model_input_data(task_desired_direction_fn, world_state_copy, robot_.dt_);
-
-=======
-    VirtualRubberBand virtual_rubber_band_between_grippers_copy = *virtual_rubber_band_between_grippers_.get();
-    // Fix the correspondeces at time 0, then use these to project the motion of the cloth/rope into the future
-    const auto& correspondences = dijkstras_task_->getCoverPointCorrespondences(current_world_state);
->>>>>>> 03a461e7
+
     projected_deformable_point_paths_and_projected_virtual_rubber_bands.second.reserve(actual_lookahead_steps);
     for (size_t t = 0; t < actual_lookahead_steps; ++t)
     {
@@ -852,7 +737,6 @@
                     world_state_copy,
                     dijkstras_task_->calculateErrorCorrectionDeltaFixedCorrespondences(world_state_copy, correspondences.correspondences_),
                     robot_.dt_);
-
         const std::pair<AllGrippersSinglePoseDelta, ObjectPointSet> robot_command =
                 controller_list_[0]->getGripperMotion(
                     model_input_data,
@@ -957,7 +841,7 @@
         error_deltas[time_idx - 1] = error_history_[time_idx] - start_error;
     }
 
-    if (logging_enabled_)
+    if (planner_logging_enabled_)
     {
         // Determine if there is a general positive slope on the distances
         // - we should be moving away from the start config if we are not stuck
@@ -1276,9 +1160,6 @@
     const Eigen::Vector3d gripper1_position_pre_project = target_gripper_poses[1].translation();
     target_gripper_poses[0].translation() = dijkstras_task_->environment_sdf_.ProjectOutOfCollisionToMinimumDistance3d(gripper0_position_pre_project, min_dist_to_obstacles);
     target_gripper_poses[1].translation() = dijkstras_task_->environment_sdf_.ProjectOutOfCollisionToMinimumDistance3d(gripper1_position_pre_project, min_dist_to_obstacles);
-
-//    std::cout << "Gripper 0 get: " << dijkstras_task_->environment_sdf_.Get3d(target_gripper_poses[0].translation()) << std::endl;
-//    std::cout << "Gripper 1 get: " << dijkstras_task_->environment_sdf_.Get3d(target_gripper_poses[1].translation()) << std::endl;
 
 //    vis_.visualizeCubes(CLUSTERING_RESULTS_POST_PROJECT_NS, {target_gripper_poses[0].translation()}, Vector3d::Ones() * dijkstras_task_->work_space_grid_.minStepDimension(), Visualizer::Magenta(), 1);
 //    vis_.visualizeCubes(CLUSTERING_RESULTS_POST_PROJECT_NS, {target_gripper_poses[1].translation()}, Vector3d::Ones() * dijkstras_task_->work_space_grid_.minStepDimension(), Visualizer::Cyan(), 5);
@@ -2060,9 +1941,9 @@
     }
 }
 
-void Planner::initializeLogging()
-{
-    if (logging_enabled_)
+void Planner::initializePlannerLogging()
+{
+    if (planner_logging_enabled_)
     {
         const std::string log_folder = GetLogFolder(nh_);
         ROS_INFO_STREAM_NAMED("planner", "Logging to " << log_folder);
@@ -2127,30 +2008,44 @@
                                        Log::Log(log_folder + "realtime_stretching_factor.txt", false)));
 
         controller_loggers_.insert(std::make_pair<std::string, Log::Log>(
-                                       "count_stretching_violation",
-                                       Log::Log(log_folder + "count_stretching_violation.txt", false)));
-    }
-}
-
-void Planner::logData(
-        const WorldState& current_world_state,
+                                       "individual_computation_times",
+                                       Log::Log(log_folder + "individual_computation_times.txt", false)));
+    }
+}
+
+// Note that resulting_world_state may not be exactly indentical to individual_model_rewards[model_used]
+// because of the way forking words (and doesn't) in Bullet. They should be very close however.
+void Planner::logPlannerData(
+        const WorldState& initial_world_state,
+        const WorldState& resulting_world_state,
+        const std::vector<WorldState>& individual_model_results,
         const Eigen::VectorXd& model_utility_mean,
         const Eigen::MatrixXd& model_utility_covariance,
-        const ssize_t model_used,
-        const std::vector<double>& rewards_for_all_models)
-{
-    if (logging_enabled_)
-    {
+        const ssize_t model_used)
+{
+    if (planner_logging_enabled_)
+    {
+        std::vector<double> rewards_for_all_models(num_models_, std::numeric_limits<double>::quiet_NaN());
+        if (collect_results_for_all_models_)
+        {
+            const double prev_error = task_specification_->calculateError(initial_world_state);
+            for (ssize_t model_ind = 0; model_ind < num_models_; ++model_ind)
+            {
+                const double current_error = task_specification_->calculateError(individual_model_results[(size_t)model_ind]);
+                rewards_for_all_models[(size_t)model_ind] = prev_error - current_error;
+            }
+        }
+
         const static Eigen::IOFormat single_line(
                     Eigen::StreamPrecision,
                     Eigen::DontAlignCols,
                     " ", " ", "", "");
 
         LOG(loggers_.at("time"),
-             current_world_state.sim_time_);
+             resulting_world_state.sim_time_);
 
         LOG(loggers_.at("error"),
-             task_specification_->calculateError(current_world_state));
+             task_specification_->calculateError(resulting_world_state));
 
         LOG(loggers_.at("utility_mean"),
              model_utility_mean.format(single_line));
@@ -2166,29 +2061,112 @@
     }
 }
 
+// Note that resulting_world_state may not be exactly indentical to individual_model_rewards[model_used]
+// because of the way forking words (and doesn't) in Bullet. They should be very close however.
 void Planner::controllerLogData(
-        const WorldState& current_world_state,
-        const std::vector<double> &ave_contol_error,
-        const std::vector<double> current_stretching_factor,
-        const std::vector<double> num_stretching_violation)
-{
-    if(controller_logging_enabled_)
-    {
+        const WorldState& initial_world_state,
+        const WorldState& resulting_world_state,
+        const std::vector<WorldState>& individual_model_results,
+        const DeformableModel::DeformableModelInputData& model_input_data,
+        const std::vector<double>& individual_computation_times)
+{
+    if (controller_logging_enabled_)
+    {
+        // This function only works properly if we've collected all the data for each model,
+        // so make sure the code crashes at a known point if that's the case
+        assert(collect_results_for_all_models_);
+
+        // Split out data used for computation for each model
+        const ObjectDeltaAndWeight& task_desired_motion = model_input_data.desired_object_motion_;
+        const Eigen::VectorXd& desired_p_dot = task_desired_motion.delta;
+        const Eigen::VectorXd& desired_p_dot_weight = task_desired_motion.weight;
+        const ssize_t num_grippers = initial_world_state.all_grippers_single_pose_.size();
+        const ssize_t num_nodes = initial_world_state.object_configuration_.cols();
+
+        // Data used by the function, per model
+        std::vector<double> avg_control_error(num_models_, std::numeric_limits<double>::quiet_NaN());
+        std::vector<double> current_stretching_factor(num_models_, std::numeric_limits<double>::quiet_NaN());
+
+        for (size_t model_ind = 0; (ssize_t)model_ind < num_models_; ++model_ind)
+        {
+            // Get control errors for different model-controller sets.
+            const ObjectPointSet real_p_dot =
+                    individual_model_results[model_ind].object_configuration_
+                    - initial_world_state.object_configuration_;
+
+            int point_count = 0;
+            double max_stretching = 0.0;
+            double desired_p_dot_avg_norm = 0.0;
+            double desired_p_dot_max = 0.0;
+
+            // Calculate stretching factor
+            const Eigen::MatrixXd node_distance =
+                    CalculateDistanceMatrix(individual_model_results[model_ind].object_configuration_);
+
+            for (ssize_t node_ind = 0; node_ind < num_nodes; node_ind++)
+            {
+                const double point_weight = desired_p_dot_weight(node_ind * 3);
+                if (point_weight > 0.0)
+                {
+                    //  Calculate p_dot error
+                    const Eigen::Vector3d& point_real_p_dot = real_p_dot.col(node_ind);
+                    const Eigen::Vector3d& point_desired_p_dot = desired_p_dot.segment<3>(node_ind * 3);
+                    avg_control_error[model_ind] += (point_real_p_dot - point_desired_p_dot).norm();
+
+                    desired_p_dot_avg_norm += point_desired_p_dot.norm();
+                    if (point_desired_p_dot.norm() > desired_p_dot_max)
+                    {
+                        desired_p_dot_max = point_desired_p_dot.norm();
+                    }
+
+                    point_count++;
+                }
+
+                const ssize_t first_node = node_ind;
+                for (ssize_t second_node = first_node + 1; second_node < num_nodes; ++second_node)
+                {
+                    const double this_stretching_factor = node_distance(first_node, second_node)
+                            / object_initial_node_distance_(first_node, second_node);
+                    max_stretching = std::max(max_stretching, this_stretching_factor);
+                }
+            }
+
+            if (point_count > 0)
+            {
+                avg_control_error[model_ind] = avg_control_error[model_ind] / point_count;
+                desired_p_dot_avg_norm /= point_count;
+            }
+
+            // Catch cases where the grippers and the nodes don't align, this should still be flagged as large stretch
+            if (num_grippers == 2)
+            {
+                const auto gripper_delta =
+                        individual_model_results[model_ind].all_grippers_single_pose_.at(0).translation()
+                        - individual_model_results[model_ind].all_grippers_single_pose_.at(1).translation();
+                const double this_stretching_factor = gripper_delta.norm() / initial_grippers_distance_;
+                max_stretching = std::max(max_stretching, this_stretching_factor);
+            }
+            current_stretching_factor[model_ind] = max_stretching;
+            ROS_INFO_STREAM_NAMED("planner", "average desired p dot is       " << desired_p_dot_avg_norm);
+            ROS_INFO_STREAM_NAMED("planner", "max pointwise desired p dot is " << desired_p_dot_max);
+        }
+
+        // Do the actual logging itself
         const static Eigen::IOFormat single_line(
                     Eigen::StreamPrecision,
                     Eigen::DontAlignCols,
                     " ", " ", "", "");
 
         LOG(controller_loggers_.at("control_time"),
-            current_world_state.sim_time_);
+            resulting_world_state.sim_time_);
 
         LOG(controller_loggers_.at("control_error_realtime"),
-            PrettyPrint::PrettyPrint(ave_contol_error, false, " "));
+            PrettyPrint::PrettyPrint(avg_control_error, false, " "));
 
         LOG(controller_loggers_.at("realtime_stretching_factor"),
             PrettyPrint::PrettyPrint(current_stretching_factor, false, " "));
 
-        LOG(controller_loggers_.at("count_stretching_violation"),
-            PrettyPrint::PrettyPrint(num_stretching_violation, false, " "));
+        LOG(controller_loggers_.at("individual_computation_times"),
+            PrettyPrint::PrettyPrint(individual_computation_times, false, " "));
     }
 }