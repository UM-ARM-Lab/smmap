#include "smmap/planner.h"

#include <future>
#include <assert.h>
#include <numeric>
#include <memory>
#include <arc_utilities/pretty_print.hpp>
#include <arc_utilities/log.hpp>
#include <arc_utilities/first_order_deformation.h>
#include <arc_utilities/simple_kmeans_clustering.hpp>
#include <arc_utilities/simple_astar_planner.hpp>
#include <arc_utilities/get_neighbours.hpp>
#include <arc_utilities/shortcut_smoothing.hpp>

#include "smmap/timing.hpp"

using namespace smmap;
using namespace Eigen;
using namespace EigenHelpers;
using namespace EigenHelpersConversions;

#pragma message "Magic number - reward scaling factor starting value"
#define REWARD_STANDARD_DEV_SCALING_FACTOR_START (1.0)

const std::string Planner::DESIRED_DELTA_NS                         = "desired delta";

const std::string Planner::PROJECTED_GRIPPER_NS                     = "projected_grippers";
const std::string Planner::PROJECTED_BAND_NS                        = "projected_band";
const std::string Planner::PROJECTED_POINT_PATH_NS                  = "projected_point_paths";
const std::string Planner::PROJECTED_POINT_PATH_LINES_NS            = "projected_point_path_lines";

const std::string Planner::CONSTRAINT_VIOLATION_VERSION1_NS         = "constraint_violation_version1";

const std::string Planner::CLUSTERING_TARGETS_NS                    = "clustering_targets";
const std::string Planner::CLUSTERING_RESULTS_PRE_PROJECT_NS        = "clustering_pre_project";
const std::string Planner::CLUSTERING_RESULTS_POST_PROJECT_NS       = "clustering_post_project";
const std::string Planner::CLUSTERING_RESULTS_ASSIGNED_CENTERS_NS   = "clustering_assigned_centers";

////////////////////////////////////////////////////////////////////////////////////////////////////////////////////////
// Constructor and model list builder
////////////////////////////////////////////////////////////////////////////////////////////////////////////////////////

/**
 * @brief Planner::Planner
 * @param error_fn
 * @param execute_trajectory_fn
 * @param vis
 * @param dt
 */
Planner::Planner(
        RobotInterface& robot,
        Visualizer& vis,
        const std::shared_ptr<TaskSpecification>& task_specification,
        const LoggingFunctionType& logging_fn)
    : nh_("")
    , ph_("~")
    , seed_(GetPlannerSeed(ph_))
    , generator_(seed_)
    , logging_fn_(logging_fn)
    , robot_(robot)
    , vis_(vis)
    , task_specification_(task_specification)
    , dijkstras_task_(nullptr)
    , calculate_regret_(GetCalculateRegret(ph_))
    , reward_std_dev_scale_factor_(REWARD_STANDARD_DEV_SCALING_FACTOR_START)
    , process_noise_factor_(GetProcessNoiseFactor(ph_))
    , observation_noise_factor_(GetObservationNoiseFactor(ph_))
    , correlation_strength_factor_(GetCorrelationStrengthFactor(ph_))
    , max_lookahead_steps_(GetNumLookaheadSteps(ph_))
    , max_grippers_pose_history_length_(GetMaxGrippersPoseHistoryLength(ph_))
    , executing_global_gripper_trajectory_(false)
    , global_plan_current_timestep_(-1)
    , global_plan_gripper_trajectory_(0)
    , rrt_helper_(nullptr)
    , logging_enabled_(GetLoggingEnabled(nh_))
{
    // Pass in all the config values that the RRT needs; for example goal bias, step size, etc.
    if (task_specification_->is_dijkstras_type_task_)
    {
        dijkstras_task_ = std::dynamic_pointer_cast<DijkstrasCoverageTask>(task_specification_);

        rrt_helper_ = std::unique_ptr<RRTHelper>(
                    new RRTHelper(
                        dijkstras_task_->environment_sdf_,
                        vis_,
                        generator_,
                        dijkstras_task_->work_space_grid_.getXMin(),
//                        0.0,
                        dijkstras_task_->work_space_grid_.getXMax(),
                        dijkstras_task_->work_space_grid_.getYMin(),
//                        -0.4,
                        dijkstras_task_->work_space_grid_.getYMax(),
                        dijkstras_task_->work_space_grid_.getZMin(),
//                        0.5,
                        dijkstras_task_->work_space_grid_.getZMax(),
                        dijkstras_task_->work_space_grid_.minStepDimension(),
                        GetRRTGoalBias(ph_),
                        dijkstras_task_->work_space_grid_.minStepDimension(),
                        GetRRTMinGripperDistanceToObstacles(ph_),
                        GetRRTHomotopyDistancePenalty(),
                        GetRRTMaxShortcutIndexDistance(ph_),
                        GetRRTMaxSmoothingIterations(ph_),
                        GetRRTMaxFailedSmoothingIterations(ph_),
                        !GetDisableAllVisualizations(ph_)));
    }

    ROS_INFO_STREAM_NAMED("planner", "Using seed " << std::hex << seed_ );

    if (logging_enabled_)
    {
        const std::string log_folder = GetLogFolder(nh_);
        Log::Log seed_log(log_folder + "seed.txt", false);
        LOG_STREAM(seed_log, std::hex << seed_);

        loggers_.insert(std::make_pair<std::string, Log::Log>(
                            "grippers_distance_delta_history",
                            Log::Log(log_folder + "grippers_distance_delta_history.txt", false)));

        loggers_.insert(std::make_pair<std::string, Log::Log>(
                            "error_delta_history",
                            Log::Log(log_folder + "error_delta_history.txt", false)));
    }
}

void Planner::addModel(DeformableModel::Ptr model)
{
    model_list_.push_back(model);
}

void Planner::createBandits()
{
    num_models_ = (ssize_t)model_list_.size();
    ROS_INFO_STREAM_NAMED("planner", "Generating bandits for " << num_models_ << " bandits");

#ifdef UCB_BANDIT
    model_utility_bandit_ = UCB1Normal<std::mt19937_64>(num_models_);
#endif
#ifdef KFMANB_BANDIT
    model_utility_bandit_ = KalmanFilterMANB<std::mt19937_64>(
                VectorXd::Zero(num_models_),
                VectorXd::Ones(num_models_) * 1e6);
#endif
#ifdef KFMANDB_BANDIT
    model_utility_bandit_ = KalmanFilterMANDB<std::mt19937_64>(
                VectorXd::Zero(num_models_),
                MatrixXd::Identity(num_models_, num_models_) * 1e6);
#endif
}

////////////////////////////////////////////////////////////////////////////////////////////////////////////////////////
// The two functions that gets invoked externally (repeatedly)
////////////////////////////////////////////////////////////////////////////////////////////////////////////////////////

<<<<<<< HEAD
/**
 * @brief Planner::sendNextCommand
 * @param current_world_state
 * @return
 */
WorldState Planner::sendNextCommand(
        const WorldState& world_state)
=======
// TODO: To be revised for test constraints violation
void Planner::detectFutureConstraintViolations(const WorldState &current_world_state)
>>>>>>> 3466b744
{
    ROS_INFO_NAMED("planner", "---------------------------- Start of Loop -----------------------------------------");
    const double current_error = task_specification_->calculateError(world_state);
    ROS_INFO_STREAM_NAMED("planner", "Planner/Task sim time " << world_state.sim_time_ << "\t Error: " << current_error);

    if (task_specification_->is_dijkstras_type_task_ && world_state.all_grippers_single_pose_.size() == 2)
    {
        if (executing_global_gripper_trajectory_)
        {
            return sendNextCommandUsingGlobalGripperPlannerResults(world_state);
        }
        else
        {
            Stopwatch stopwatch;
            arc_helpers::DoNotOptimize(world_state);
            const bool global_planner_needed_due_to_overstretch =
                    globalPlannerNeededDueToOverstretch(world_state);

            const bool global_planner_needed_due_to_lack_of_progress =
                    globalPlannerNeededDueToLackOfProgress(world_state);
            arc_helpers::DoNotOptimize(global_planner_needed_due_to_lack_of_progress);
            ROS_INFO_STREAM_NAMED("planner", "Determined if global planner needed in " << stopwatch(READ) << " seconds");


            ROS_INFO_NAMED("planner", "----------------------------------------------------------------------------");

            if (global_planner_needed_due_to_overstretch || global_planner_needed_due_to_lack_of_progress)
            {
                vis_.deleteObjects(DESIRED_DELTA_NS, 1, 100);

                ROS_WARN_COND_NAMED(global_planner_needed_due_to_overstretch, "planner", "Invoking global planner due to overstretch");
                ROS_WARN_COND_NAMED(global_planner_needed_due_to_lack_of_progress, "planner", "Invoking global planner due to collision");

                vis_.deleteObjects(PROJECTED_GRIPPER_NS,            1, (int32_t)(4 * max_lookahead_steps_) + 10);
                vis_.deleteObjects(PROJECTED_BAND_NS,               1, (int32_t)max_lookahead_steps_ + 10);
                vis_.deleteObjects(PROJECTED_POINT_PATH_NS,         1, 2);
                vis_.deleteObjects(PROJECTED_POINT_PATH_LINES_NS,   1, 2);

                rrt_helper_->addBandToBlacklist(virtual_rubber_band_between_grippers_->getVectorRepresentation());
                planGlobalGripperTrajectory(world_state);

                ROS_INFO_NAMED("planner", "----------------------------------------------------------------------------");
                return sendNextCommandUsingGlobalGripperPlannerResults(world_state);
            }
            else
            {
                return sendNextCommandUsingLocalController(world_state);
            }
        }
    }
    else
    {
        ROS_WARN_NAMED("planner", "Unable to do future constraint violation detection");
        return sendNextCommandUsingLocalController(world_state);
    }
}

void Planner::visualizeDesiredMotion(
        const WorldState& current_world_state,
        const ObjectDeltaAndWeight& desired_motion,
        const bool visualization_enabled) const
{
    if (visualization_enabled)
    {
        ssize_t num_nodes = current_world_state.object_configuration_.cols();
        std::vector<std_msgs::ColorRGBA> colors((size_t)num_nodes);
        for (size_t node_ind = 0; node_ind < (size_t)num_nodes; node_ind++)
        {
            colors[node_ind].r = (float)desired_motion.weight((ssize_t)node_ind * 3);
            colors[node_ind].g = 0.0f;
            colors[node_ind].b = 0.0f;
            colors[node_ind].a = desired_motion.weight((ssize_t)node_ind * 3) > 0 ? 1.0f : 0.0f;
        }
        task_specification_->visualizeDeformableObject(
                vis_,
                DESIRED_DELTA_NS,
                AddObjectDelta(current_world_state.object_configuration_, desired_motion.delta),
                colors);

        if (task_specification_->deformable_type_ == DeformableType::CLOTH)
        {
            vis_.visualizeObjectDelta(
                        DESIRED_DELTA_NS,
                        current_world_state.object_configuration_,
                        AddObjectDelta(current_world_state.object_configuration_, desired_motion.delta),
                        Visualizer::Green());
        }
    }
}

////////////////////////////////////////////////////////////////////////////////////////////////////////////////////////
// Gripper movement functions
////////////////////////////////////////////////////////////////////////////////////////////////////////////////////////

WorldState Planner::sendNextCommandUsingLocalController(
        const WorldState& world_state)
{
    Stopwatch stopwatch;
    Stopwatch function_wide_stopwatch;

    const TaskDesiredObjectDeltaFunctionType task_desired_direction_fn = [&] (const WorldState& world_state)
    {
        return task_specification_->calculateDesiredDirection(world_state);
    };
<<<<<<< HEAD
    const ObjectDeltaAndWeight task_desired_motion = task_desired_direction_fn(world_state);
    const DeformableModel::DeformableModelInputData model_input_data(task_desired_direction_fn, world_state, robot_.dt_);
=======
    const ObjectDeltaAndWeight task_desired_motion = task_desired_direction_fn(current_world_state);
>>>>>>> 3466b744

//    visualizeDesiredMotion(current_world_state, task_desired_motion);

    // Pick an arm to use
//    const ssize_t model_to_use = model_utility_bandit_.selectArmToPull(generator_);

    // Just for Visualization use: ----- Mengyao
    const ssize_t model_to_use = 0;


    const bool get_action_for_all_models = model_utility_bandit_.generateAllModelActions();
    ROS_INFO_STREAM_COND_NAMED(num_models_ > 1, "planner", "Using model index " << model_to_use);

    // Querry each model for it's best gripper delta
    stopwatch(RESET);
    std::vector<std::pair<AllGrippersSinglePoseDelta, ObjectPointSet>> suggested_robot_commands(num_models_);
    #pragma omp parallel for
    for (size_t model_ind = 0; model_ind < (size_t)num_models_; model_ind++)
    {
        if (calculate_regret_ || get_action_for_all_models || (ssize_t)model_ind == model_to_use)
        {
            suggested_robot_commands[model_ind] =
                model_list_[model_ind]->getSuggestedGrippersCommand(
                        model_input_data,
                        robot_.max_gripper_velocity_,
                        task_specification_->collisionScalingFactor());
        }
    }

    // Measure the time it took to pick a model
    ROS_INFO_STREAM_NAMED("planner", "Calculated model suggestions and picked one in  " << stopwatch(READ) << " seconds");

    // Calculate regret if we need to
    std::vector<double> individual_rewards(num_models_, std::numeric_limits<double>::infinity());
    if (calculate_regret_ && num_models_ > 1)
    {
        stopwatch(RESET);
        const double prev_error = task_specification_->calculateError(world_state);
        const auto test_feedback_fn = [&] (const size_t model_ind, const WorldState& world_state)
        {
            individual_rewards[model_ind] = prev_error - task_specification_->calculateError(world_state);
        };

        std::vector<AllGrippersSinglePose> poses_to_test(num_models_);
        for (size_t model_ind = 0; model_ind < (size_t)num_models_; model_ind++)
        {
            poses_to_test[model_ind] = kinematics::applyTwist(world_state.all_grippers_single_pose_, suggested_robot_commands[model_ind].first);
        }
        robot_.testGrippersPoses(poses_to_test, test_feedback_fn);

        ROS_INFO_STREAM_NAMED("planner", "Collected data to calculate regret in " << stopwatch(READ) << " seconds");
    }


    // Execute the command
    const AllGrippersSinglePoseDelta& selected_command = suggested_robot_commands[(size_t)model_to_use].first;
    ROS_INFO_STREAM_NAMED("planner", "Sending command to robot, action norm:  " << MultipleGrippersVelocity6dNorm(selected_command));
    const auto all_grippers_single_pose = kinematics::applyTwist(world_state.all_grippers_single_pose_, selected_command);
    // Measure execution time
    stopwatch(RESET);
    arc_helpers::DoNotOptimize(all_grippers_single_pose);
    const WorldState world_feedback = robot_.sendGrippersPoses(all_grippers_single_pose);
    arc_helpers::DoNotOptimize(world_feedback);
    const double robot_execution_time = stopwatch(READ);

    if (virtual_rubber_band_between_grippers_ != nullptr)
    {
        const bool verbose = false;
        virtual_rubber_band_between_grippers_->forwardSimulateVirtualRubberBandToEndpointTargets(
                    world_feedback.all_grippers_single_pose_[0].translation(),
                    world_feedback.all_grippers_single_pose_[1].translation(),
                    verbose);

        // Keep the last N grippers positions recorded to detect if the grippers are stuck
        grippers_pose_history_.push_back(world_feedback.all_grippers_single_pose_);
        error_history_.push_back(dijkstras_task_->calculateError(world_state));
        assert(grippers_pose_history_.size() == error_history_.size());
        if (grippers_pose_history_.size() > max_grippers_pose_history_length_)
        {
            grippers_pose_history_.erase(grippers_pose_history_.begin());
            error_history_.erase(error_history_.begin());
        }
    }

    // Visualization of target p_dot  Mengyao
//    visualizeDesiredMotion(current_world_state, task_desired_motion);
    // Visualization of p_dot back_generated by Model

//    Eigen::MatrixXd p_before_projection = model_list_[(size_t)model_to_use]->getVectorObjectDelta(model_input_data, selected_command);
//    Eigen::MatrixXd p_after_projection = model_list_[(size_t)model_to_use]->computeObjectVelocityMask(current_world_state.object_configuration_, p_before_projection);

    ObjectPointSet p_projected = model_list_[(size_t)model_to_use]->getProjectedObjectDelta(
                model_input_data, selected_command,current_world_state.object_configuration_);

    vis_.visualizeObjectDelta(
                "Model back_generated position",
                current_world_state.object_configuration_,
                current_world_state.object_configuration_ + 300*p_projected,
                Visualizer::Blue());
//                Visualizer::Black());

    // Just for Visualization diminishing results:  --- Mengyao

/*
    if (model_list_.size()>0){
        ObjectPointSet diminishing_object_delta = model_list_[1]->getObjectDelta(model_input_data, selected_command);
        vis_.visualizeObjectDelta(
                    "Model back_generated position",
                    current_world_state.object_configuration_,
                    current_world_state.object_configuration_ + 300*diminishing_object_delta,
                    Visualizer::Black());
//                    Visualizer::Blue());

    }
*/


    ROS_INFO_NAMED("planner", "Updating models and logging data");
    updateModels(world_state, task_desired_motion, suggested_robot_commands, model_to_use, world_feedback);

    logging_fn_(world_feedback, model_utility_bandit_.getMean(), model_utility_bandit_.getSecondStat(), model_to_use, individual_rewards);

    const double controller_time = function_wide_stopwatch(READ) - robot_execution_time;
    ROS_INFO_STREAM_NAMED("planner", "Total local controller time                     " << controller_time << " seconds");

    return world_feedback;
}

WorldState Planner::sendNextCommandUsingGlobalGripperPlannerResults(
        const WorldState& current_world_state)
{
    (void)current_world_state;
    assert(executing_global_gripper_trajectory_);
//    assert(global_plan_gripper_trajectory_.size() < 5000);
//    assert(global_plan_current_timestep_ < 5000);
    assert(global_plan_current_timestep_ < global_plan_gripper_trajectory_.size());

    const WorldState world_feedback = robot_.sendGrippersPoses(global_plan_gripper_trajectory_[global_plan_current_timestep_]);
    const bool verbose = false;
    virtual_rubber_band_between_grippers_->forwardSimulateVirtualRubberBandToEndpointTargets(
                world_feedback.all_grippers_single_pose_[0].translation(),
                world_feedback.all_grippers_single_pose_[1].translation(),
                verbose);

    ++global_plan_current_timestep_;
    if (global_plan_current_timestep_ == global_plan_gripper_trajectory_.size())
    {
        std::cerr << "Global plan finished, resetting grippers pose history\n";
        std::cerr << "Global plan finished, resetting error history\n";

        executing_global_gripper_trajectory_ = false;
        grippers_pose_history_.clear();
        error_history_.clear();

        vis_.deleteObjects(RRTHelper::RRT_SOLUTION_GRIPPER_A_NS,   1, 2);
        vis_.deleteObjects(RRTHelper::RRT_SOLUTION_GRIPPER_B_NS,   1, 2);
        vis_.deleteObjects(RRTHelper::RRT_SOLUTION_RUBBER_BAND_NS, 1, 2);
    }

    const std::vector<double> fake_rewards(model_list_.size(), NAN);
    logging_fn_(world_feedback, model_utility_bandit_.getMean(), model_utility_bandit_.getSecondStat(), -1, fake_rewards);

    return world_feedback;
}

////////////////////////////////////////////////////////////////////////////////////////////////////////////////////////
// Constraint violation detection
////////////////////////////////////////////////////////////////////////////////////////////////////////////////////////

void Planner::visualizeProjectedPaths(
        const std::vector<VectorVector3d>& projected_paths,
        const bool visualization_enabled)
{
    if (visualization_enabled)
    {
        EigenHelpers::VectorVector3d points;
        EigenHelpers::VectorVector3d lines_start_points;
        EigenHelpers::VectorVector3d lines_end_points;

        for (ssize_t node_ind = 0; node_ind < (ssize_t)projected_paths.size(); ++node_ind)
        {
            const auto& current_points = projected_paths[node_ind];
            if (current_points.size() > 1)
            {
                points.insert(points.end(), current_points.begin(), current_points.end());
                for (size_t point_idx = 1; point_idx < current_points.size(); ++point_idx)
                {
                    lines_start_points.push_back(current_points[point_idx - 1]);
                    lines_end_points.push_back(current_points[point_idx]);
                }
            }
        }
        vis_.visualizePoints(PROJECTED_POINT_PATH_NS, points, Visualizer::Magenta(), 1);
        vis_.visualizeLines(PROJECTED_POINT_PATH_LINES_NS, lines_start_points, lines_end_points, Visualizer::Magenta(), 1);
    }
}

/**
 * @brief Planner::checkForClothStretchingViolations
 * @param projected_paths
 * @return
 */
bool Planner::checkForClothStretchingViolations(
        const std::vector<VectorVector3d>& projected_paths,
        const bool visualization_enabled)
{
    bool violations_exist = false;

    VectorVector3d vis_start_points;
    VectorVector3d vis_end_points;

    // For each node, check it's projected path against it's neighbours
    for (ssize_t node_ind = 0; node_ind < (ssize_t)projected_paths.size(); ++node_ind)
    {
        if (projected_paths[node_ind].size() > 1)
        {
            // For each neighbour, check for violations
            for (ssize_t neighbour_ind : dijkstras_task_->getNodeNeighbours(node_ind))
            {
                // Only check a neighbour if we have not checked this pair before
                if (neighbour_ind > node_ind)
                {
                    const size_t max_time = std::min(projected_paths[node_ind].size(), projected_paths[neighbour_ind].size());

                    // At every future timestep, check for violations
                    for (size_t t = 1; t < max_time; ++t)
                    {
                        if (dijkstras_task_->stretchingConstraintViolated(node_ind, projected_paths[node_ind][t], neighbour_ind, projected_paths[neighbour_ind][t]))
                        {
                            violations_exist = true;
                            if (visualization_enabled)
                            {
                                vis_start_points.push_back(projected_paths[node_ind][t]);
                                vis_end_points.push_back(projected_paths[neighbour_ind][t]);
                            }
                        }
                    }
                }
            }

        }
    }

    if (visualization_enabled)
    {
        vis_.visualizeLines(CONSTRAINT_VIOLATION_VERSION1_NS, vis_start_points, vis_end_points, Visualizer::Blue());
    }

    return violations_exist;
}

size_t sizeOfLargestVector(const std::vector<VectorVector3d>& vectors)
{
    size_t largest_vector = 0;

    for (size_t idx = 0; idx < vectors.size(); ++idx)
    {
        largest_vector = std::max(largest_vector, vectors[idx].size());
    }

    return largest_vector;
}

std::pair<std::vector<VectorVector3d>, std::vector<VirtualRubberBand>> Planner::detectFutureConstraintViolations(
        const WorldState& current_world_state,
        const bool visualization_enabled)
{
    Stopwatch stopwatch;
    Stopwatch function_wide_stopwatch;

    assert(task_specification_->is_dijkstras_type_task_ && current_world_state.all_grippers_single_pose_.size() == 2);
    std::pair<std::vector<VectorVector3d>, std::vector<VirtualRubberBand>> projected_deformable_point_paths_and_projected_virtual_rubber_bands;

    const static std_msgs::ColorRGBA gripper_color = arc_helpers::RGBAColorBuilder<std_msgs::ColorRGBA>::MakeFromFloatColors(0.0f, 0.0f, 0.6f, 1.0f);
    const static std_msgs::ColorRGBA rubber_band_safe_color = Visualizer::Black();
    const static std_msgs::ColorRGBA rubber_band_violation_color = Visualizer::Cyan();
    const bool verbose = false;


    vis_.deleteObjects(PROJECTED_BAND_NS, 1, (int32_t)max_lookahead_steps_ + 10);
    vis_.deleteObjects(PROJECTED_POINT_PATH_NS, 1, 2);
    vis_.deleteObjects(PROJECTED_POINT_PATH_LINES_NS, 1, 2);
    vis_.deleteObjects(PROJECTED_GRIPPER_NS, 1, (int32_t)(4 * max_lookahead_steps_) + 10);


    ////////////////////////////////////////////////////////////////////////////////////////////////////////////////////
    // Constraint violation Version 1 - Purely cloth overstretch
    ////////////////////////////////////////////////////////////////////////////////////////////////////////////////////
    stopwatch(RESET);
    const std::vector<VectorVector3d> projected_deformable_point_paths = dijkstras_task_->findPathFromObjectToTarget(current_world_state, max_lookahead_steps_);

    const size_t actual_lookahead_steps = sizeOfLargestVector(projected_deformable_point_paths) - 1;
    // sizeOfLargest(...) should be at least 2, so this assert should always be true
    assert(actual_lookahead_steps <= max_lookahead_steps_);

    ROS_INFO_STREAM_NAMED("planner", "Calculated projected cloth paths                 - Version 1 - in " << stopwatch(READ) << " seconds");
    visualizeProjectedPaths(projected_deformable_point_paths, visualization_enabled);
    projected_deformable_point_paths_and_projected_virtual_rubber_bands.first = projected_deformable_point_paths;


    ////////////////////////////////////////////////////////////////////////////////////////////////////////////////////
    // Constraint violation Version 2a - Vector field forward "simulation" - rubber band
    ////////////////////////////////////////////////////////////////////////////////////////////////////////////////////
    ROS_INFO_STREAM_NAMED("planner", "Starting future constraint violation detection   - Version 2a - Total steps taken " << actual_lookahead_steps);
    assert(num_models_ == 1 && current_world_state.all_grippers_single_pose_.size() == 2);
    const auto& correspondences = dijkstras_task_->getCoverPointCorrespondences(current_world_state);
    const TaskDesiredObjectDeltaFunctionType task_desired_direction_fn = [&] (const WorldState& world_state)
    {
        return dijkstras_task_->calculateErrorCorrectionDeltaFixedCorrespondences(world_state, correspondences.correspondences_);
    };

    // Create the initial rubber band if needed
    if (unlikely(virtual_rubber_band_between_grippers_ == nullptr))
    {
        virtual_rubber_band_between_grippers_ = std::make_shared<VirtualRubberBand>(
                    current_world_state.all_grippers_single_pose_[0].translation(),
                    current_world_state.all_grippers_single_pose_[1].translation(),
                    dijkstras_task_, vis_, generator_);
    }
    virtual_rubber_band_between_grippers_->visualize(PROJECTED_BAND_NS, rubber_band_safe_color, rubber_band_violation_color, 1, visualization_enabled);




//    vis_.deleteObjects(PROJECTED_POINT_PATH_NS, 1, 2);
//    vis_.deleteObjects(PROJECTED_POINT_PATH_LINES_NS, 1, 2);
//    vis_.deleteObjects(PROJECTED_GRIPPER_NS, 1, (int32_t)(4 * max_lookahead_steps_) + 10);




    ////////////////////////////////////////////////////////////////////////////////////////////////////////////////////
    WorldState world_state_copy = current_world_state;
    VirtualRubberBand virtual_rubber_band_between_grippers_copy = *virtual_rubber_band_between_grippers_.get();
    const DeformableModel::DeformableModelInputData model_input_data(task_desired_direction_fn, world_state_copy, robot_.dt_);

    projected_deformable_point_paths_and_projected_virtual_rubber_bands.second.reserve(actual_lookahead_steps);
    for (size_t t = 0; t < actual_lookahead_steps; ++t)
    {
        // Determine what direction to move the grippers
        const std::pair<AllGrippersSinglePoseDelta, ObjectPointSet> robot_command =
                model_list_[0]->getSuggestedGrippersCommand(
                    model_input_data,
                    dijkstras_task_->work_space_grid_.minStepDimension() / robot_.dt_,
                    dijkstras_task_->collisionScalingFactor());

        // Move the grippers forward
        world_state_copy.all_grippers_single_pose_ = kinematics::applyTwist(world_state_copy.all_grippers_single_pose_, robot_command.first);
        #warning "This projection shouold be projecting to distance"
        world_state_copy.all_grippers_single_pose_[0].translation() = dijkstras_task_->environment_sdf_.ProjectOutOfCollision3d(world_state_copy.all_grippers_single_pose_[0].translation());
        world_state_copy.all_grippers_single_pose_[1].translation() = dijkstras_task_->environment_sdf_.ProjectOutOfCollision3d(world_state_copy.all_grippers_single_pose_[1].translation());

        auto collision_check_future = std::async(std::launch::async, &RobotInterface::checkGripperCollision, &robot_, world_state_copy.all_grippers_single_pose_);

        // Move the cloth forward - copy the projected state of the cloth into the world_state_copy
        world_state_copy.sim_time_ += robot_.dt_;
        for (ssize_t node_ind = 0; node_ind < world_state_copy.object_configuration_.cols(); ++node_ind)
        {
            if (projected_deformable_point_paths[node_ind].size() > t + 1)
            {
                world_state_copy.object_configuration_.col(node_ind) = projected_deformable_point_paths[node_ind][t + 1];
            }
        }

        // Move the virtual rubber band to follow the grippers, projecting out of collision as needed
        virtual_rubber_band_between_grippers_copy.forwardSimulateVirtualRubberBandToEndpointTargets(
                    world_state_copy.all_grippers_single_pose_[0].translation(),
                    world_state_copy.all_grippers_single_pose_[1].translation(),
                    verbose);
        projected_deformable_point_paths_and_projected_virtual_rubber_bands.second.push_back(virtual_rubber_band_between_grippers_copy);

        // Visualize
        virtual_rubber_band_between_grippers_copy.visualize(PROJECTED_BAND_NS, rubber_band_safe_color, rubber_band_violation_color, (int32_t)t + 2, visualization_enabled);
        vis_.visualizeGrippers(PROJECTED_GRIPPER_NS, world_state_copy.all_grippers_single_pose_, gripper_color, (int32_t)(4 * t) + 1);

        // Finish collecting the gripper collision data
        world_state_copy.gripper_collision_data_ = collision_check_future.get();
    }
    ROS_INFO_STREAM_NAMED("planner", "Calculated future constraint violation detection - Version 2a - in " << function_wide_stopwatch(READ) << " seconds");

    return projected_deformable_point_paths_and_projected_virtual_rubber_bands;
}

bool Planner::globalPlannerNeededDueToOverstretch(
        const WorldState& current_world_state)
{
    static double annealing_factor = GetRubberBandOverstretchPredictionAnnealingFactor(ph_);

    const auto detection_results = detectFutureConstraintViolations(current_world_state);
    const auto& projected_rubber_bands = detection_results.second;

    if (projected_rubber_bands.size() == 0)
    {
        return false;
    }

    double filtered_band_length = projected_rubber_bands.front().totalLength();

//    std::cerr << "Max band length: " << virtual_rubber_band_between_grippers_->maxSafeLength() << std::endl;

    for (size_t t = 0; t < projected_rubber_bands.size(); ++t)
    {
        const VirtualRubberBand& band = projected_rubber_bands[t];
        const double band_length = band.totalLength();
        const std::pair<Eigen::Vector3d, Eigen::Vector3d> endpoints = band.getEndpoints();
        const double distance_between_endpoints = (endpoints.first - endpoints.second).norm();

        // Apply a low pass filter to the band length to try and remove "blips" in the estimate
        filtered_band_length = annealing_factor * filtered_band_length + (1.0 - annealing_factor) * band_length;
//        std::cerr << "Current band length: " << band_length << " Filtered band length: " << filtered_band_length << std::endl;
        // If the band is currently overstretched, and not in free space, then predict future problems
        if (filtered_band_length > band.maxSafeLength() && !CloseEnough(band_length, distance_between_endpoints, 1e-6))
        {
            return true;
        }
    }

    return false;
}

bool Planner::globalPlannerNeededDueToLackOfProgress(
        const WorldState& current_world_state)
{
    static double error_delta_threshold_for_progress = GetErrorDeltaThresholdForProgress(ph_);
    static double grippers_distance_delta_threshold_for_progress = GetGrippersDistanceDeltaThresholdForProgress(ph_);
    (void)current_world_state;

    // If we have not yet collected enough data, then assume we are not stuck
    if (grippers_pose_history_.size() < max_grippers_pose_history_length_)
    {
        return false;
    }

    assert(grippers_pose_history_.size() == max_grippers_pose_history_length_);

    // Calculate distances from the first gripper config to the last
    const AllGrippersSinglePose& start_config = grippers_pose_history_[0];
    const double start_error = error_history_[0];
    std::vector<double> grippers_distance_deltas(max_grippers_pose_history_length_ - 1);
    std::vector<double> error_deltas(max_grippers_pose_history_length_ - 1);
    for (size_t time_idx = 1; time_idx < max_grippers_pose_history_length_; ++time_idx)
    {
        const AllGrippersSinglePoseDelta grippers_delta = CalculateGrippersPoseDelta(start_config, grippers_pose_history_[time_idx]);
        const double distance = MultipleGrippersVelocity6dNorm(grippers_delta);
        grippers_distance_deltas[time_idx - 1] = distance;
        error_deltas[time_idx - 1] = error_history_[time_idx] - start_error;
    }

    if (logging_enabled_)
    {
        // Determine if there is a general positive slope on the distances
        // - we should be moving away from the start config if we are not stuck
        LOG(loggers_.at("grippers_distance_delta_history"), PrettyPrint::PrettyPrint(grippers_distance_deltas, false, ", "));

        LOG(loggers_.at("error_delta_history"), PrettyPrint::PrettyPrint(error_deltas, false, ", "));
    }

    // If error has not decreased sufficiently, then we may not be making progress
    const double error_improvemnt = start_error - error_history_.back();
    if (error_improvemnt < error_delta_threshold_for_progress)
    {
        // If error has not decreased sufficiently, and the grippers have not moved much, then we are not making progress
        const double grippers_distance_delta = grippers_distance_deltas.back();
        if (grippers_distance_delta < grippers_distance_delta_threshold_for_progress)
        {
            return true;
        }
    }

    return false;
}

////////////////////////////////////////////////////////////////////////////////////////////////////////////////////////
// Global gripper planner functions
////////////////////////////////////////////////////////////////////////////////////////////////////////////////////////

std::vector<uint32_t> NumberOfPointsInEachCluster(
        const std::vector<uint32_t>& cluster_labels,
        const uint32_t num_clusters,
        const std::vector<long>& grapsed_points,
        const DijkstrasCoverageTask::Correspondences& correspondences)
{
    std::vector<uint32_t> counts(num_clusters, 0);
    const auto& uncovered_target_point_idxs = correspondences.uncovered_target_points_idxs_;

    for (size_t grasped_point_idx = 0; grasped_point_idx < grapsed_points.size(); ++grasped_point_idx)
    {
        const long deform_idx = grapsed_points[grasped_point_idx];

        const std::vector<ssize_t>& correspondences_for_current_deform_idx            = correspondences.correspondences_[deform_idx];
        const std::vector<bool>&    correspondences_is_covered_for_current_deform_idx = correspondences.correspondences_is_covered_[deform_idx];

        for (size_t correspondence_idx = 0; correspondence_idx < correspondences_for_current_deform_idx.size(); ++correspondence_idx)
        {
            const ssize_t cover_idx = correspondences_for_current_deform_idx[correspondence_idx];
            const bool is_covered   = correspondences_is_covered_for_current_deform_idx[correspondence_idx];

            // If the current correspondece is not covered, lookup its position in cluster_labels
            if (!is_covered)
            {
                const auto found_itr = std::find(uncovered_target_point_idxs.begin(), uncovered_target_point_idxs.end(), cover_idx);
                assert(found_itr != uncovered_target_point_idxs.end()); // The point is not covered, so it should exist in the vector
                const ssize_t found_idx = std::distance(uncovered_target_point_idxs.begin(), found_itr);
                assert(found_idx >= 0);
                assert(found_idx < (ssize_t)cluster_labels.size());
                const uint32_t cluster_label = cluster_labels[found_idx];
                counts[cluster_label]++;
            }
        }
    }

    return counts;
}

AllGrippersSinglePose Planner::getGripperTargets(const WorldState& world_state)
{
    ////////////////////////////////////////////////////////////////////////////////////////////////////////////////////
    //////////////////////////// Determine the cluster centers /////////////////////////////////////////////////////////
    ////////////////////////////////////////////////////////////////////////////////////////////////////////////////////

    const auto correspondences = dijkstras_task_->getCoverPointCorrespondences(world_state);
    const auto& cover_point_indices_= correspondences.uncovered_target_points_idxs_;

    VectorVector3d cluster_targets;
    cluster_targets.reserve(cover_point_indices_.size());
    for (size_t idx = 0; idx < cover_point_indices_.size(); ++idx)
    {
        const ssize_t cover_idx = cover_point_indices_[idx];
        cluster_targets.push_back(dijkstras_task_->cover_points_.col(cover_idx));
    }

    vis_.visualizePoints(CLUSTERING_TARGETS_NS, cluster_targets, Visualizer::Blue(), 1);

    const Matrix3Xd cluster_targets_as_matrix = VectorEigenVector3dToEigenMatrix3Xd(cluster_targets);
    const MatrixXd distance_matrix = CalculateSquaredDistanceMatrix(cluster_targets_as_matrix);

    // Get the 2 most disparate points to initialize the clustering
    ssize_t row, col;
    distance_matrix.maxCoeff(&row, &col);
    assert(row != col);
    const VectorVector3d starting_cluster_centers = {cluster_targets[row], cluster_targets[col]};

    // Cluster the target points using K-means, then extract the cluster centers
    const std::function<double(const Vector3d&, const Vector3d&)> distance_fn = [] (const Vector3d& v1, const Vector3d& v2)
    {
        return (v1 - v2).norm();
    };
    const std::function<Vector3d(const VectorVector3d&)> average_fn = [] (const VectorVector3d& data)
    {
        return AverageEigenVector3d(data);
    };
    const auto cluster_results = simple_kmeans_clustering::SimpleKMeansClustering::Cluster(cluster_targets, distance_fn, average_fn, starting_cluster_centers);
    const std::vector<uint32_t>& cluster_labels = cluster_results.first;
    const VectorVector3d cluster_centers = cluster_results.second;
    const uint32_t num_clusters = (uint32_t)cluster_centers.size();
    assert(num_clusters == 2);

//    vis_.visualizeCubes(CLUSTERING_RESULTS_PRE_PROJECT_NS, cluster_centers, Vector3d::Ones() * dijkstras_task_->work_space_grid_.minStepDimension(), Visualizer::Red(), 1);

    ////////////////////////////////////////////////////////////////////////////////////////////////////////////////////
    //////////////////////////// Determine which gripper gets assigned which cluster center ////////////////////////////
    ////////////////////////////////////////////////////////////////////////////////////////////////////////////////////

    // Get the orientations for each gripper based on their starting orientation
    AllGrippersSinglePose target_gripper_poses = world_state.all_grippers_single_pose_;

    const auto& gripper0_grapsed_points = dijkstras_task_->getGripperAttachedNodesIndices(0);
    const auto& gripper1_grapsed_points = dijkstras_task_->getGripperAttachedNodesIndices(1);

    const auto gripper0_cluster_counts = NumberOfPointsInEachCluster(cluster_labels, num_clusters, gripper0_grapsed_points, correspondences);
    const auto gripper1_cluster_counts = NumberOfPointsInEachCluster(cluster_labels, num_clusters, gripper1_grapsed_points, correspondences);

    // Set some values so that the logic used in the if-else chain makes sense to read
    const bool gripper0_no_match_to_cluster0    = gripper0_cluster_counts[0] == 0;
    const bool gripper0_no_match_to_cluster1    = gripper0_cluster_counts[1] == 0;
    const bool gripper0_no_match_to_any_cluster = gripper0_no_match_to_cluster0 && gripper0_no_match_to_cluster1;
    const bool gripper0_best_match_to_cluster0  = gripper0_cluster_counts[0] > gripper1_cluster_counts[0]; // Note that this requires at least 1 correspondence for gripper0 to cluster0
    const bool gripper0_best_match_to_cluster1  = gripper0_cluster_counts[1] > gripper1_cluster_counts[1]; // Note that this requires at least 1 correspondence for gripper0 to cluster1

    const bool gripper1_no_match_to_cluster0    = gripper1_cluster_counts[0] == 0;
    const bool gripper1_no_match_to_cluster1    = gripper1_cluster_counts[1] == 0;
    const bool gripper1_no_match_to_any_cluster = gripper1_no_match_to_cluster0 && gripper1_no_match_to_cluster1;
    const bool gripper1_best_match_to_cluster0  = gripper1_cluster_counts[0] > gripper0_cluster_counts[0]; // Note that this requires at least 1 correspondence for gripper1 to cluster0
    const bool gripper1_best_match_to_cluster1  = gripper1_cluster_counts[1] > gripper0_cluster_counts[1]; // Note that this requires at least 1 correspondence for gripper1 to cluster1

    const bool equal_match_to_cluster0 = (!gripper0_no_match_to_cluster0) && (!gripper1_no_match_to_cluster0) && (gripper0_cluster_counts[0] == gripper1_cluster_counts[0]);
    const bool equal_match_to_cluster1 = (!gripper0_no_match_to_cluster1) && (!gripper1_no_match_to_cluster1) && (gripper0_cluster_counts[1] == gripper1_cluster_counts[1]);

    const bool gripper0_best_match_to_both = gripper0_best_match_to_cluster0 && gripper0_best_match_to_cluster1;
    const bool gripper1_best_match_to_both = gripper1_best_match_to_cluster0 && gripper1_best_match_to_cluster1;


    // If each gripper has a unique best pull direction, use it
    if (gripper0_best_match_to_cluster0 && gripper1_best_match_to_cluster1)
    {
        target_gripper_poses[0].translation() = cluster_centers[0];
        target_gripper_poses[1].translation() = cluster_centers[1];
    }
    else if (gripper0_best_match_to_cluster1 && gripper1_best_match_to_cluster0)
    {
        target_gripper_poses[0].translation() = cluster_centers[1];
        target_gripper_poses[1].translation() = cluster_centers[0];
    }
    // If a single gripper has the best pull to both, then that gripper dominates the choice
    else if (gripper0_best_match_to_both)
    {
        if (gripper0_cluster_counts[0] > gripper0_cluster_counts[1])
        {
            target_gripper_poses[0].translation() = cluster_centers[0];
            target_gripper_poses[1].translation() = cluster_centers[1];
        }
        else if (gripper0_cluster_counts[0] < gripper0_cluster_counts[1])
        {
            target_gripper_poses[0].translation() = cluster_centers[1];
            target_gripper_poses[1].translation() = cluster_centers[0];
        }
        // If gripper0 has no unique best target, then allow gripper1 to make the choice
        else
        {
            if (gripper1_cluster_counts[0] > gripper1_cluster_counts[1])
            {
                target_gripper_poses[0].translation() = cluster_centers[1];
                target_gripper_poses[1].translation() = cluster_centers[0];
            }
            else if (gripper1_cluster_counts[0] < gripper1_cluster_counts[1])
            {
                target_gripper_poses[0].translation() = cluster_centers[0];
                target_gripper_poses[1].translation() = cluster_centers[1];
            }
            // If everything is all tied up, decide what to do later
            else
            {
                assert(false && "Setting gripper targets needs more logic");
            }
        }
    }
    else if (gripper1_best_match_to_both)
    {
        if (gripper1_cluster_counts[0] > gripper1_cluster_counts[1])
        {
            target_gripper_poses[0].translation() = cluster_centers[1];
            target_gripper_poses[1].translation() = cluster_centers[0];
        }
        else if (gripper1_cluster_counts[0] < gripper1_cluster_counts[1])
        {
            target_gripper_poses[0].translation() = cluster_centers[0];
            target_gripper_poses[1].translation() = cluster_centers[1];
        }
        // If gripper1 has no unique best target, then allow gripper0 to make the choice
        else
        {
            if (gripper0_cluster_counts[0] > gripper0_cluster_counts[1])
            {
                target_gripper_poses[0].translation() = cluster_centers[0];
                target_gripper_poses[1].translation() = cluster_centers[1];
            }
            else if (gripper0_cluster_counts[0] < gripper0_cluster_counts[1])
            {
                target_gripper_poses[0].translation() = cluster_centers[1];
                target_gripper_poses[1].translation() = cluster_centers[0];
            }
            // If everything is all tied up, decide what to do later
            else
            {
                assert(false && "Setting gripper targets needs more logic");
            }
        }
    }
    // If there is only a pull on a single gripper, then that gripper dominates the choice
    else if (!gripper0_no_match_to_any_cluster &&  gripper1_no_match_to_any_cluster)
    {
        // Double check the logic that got us here; lets me simplify the resulting logic
        // Gripper1 has no pulls on it, and gripper0 has pulls from only 1 cluster, otherwise
        // one of the other caes would have triggered before this one
        assert(!gripper0_best_match_to_both);
        if (gripper0_best_match_to_cluster0)
        {
            assert(gripper0_no_match_to_cluster1);
            target_gripper_poses[0].translation() = cluster_centers[0];
            target_gripper_poses[1].translation() = cluster_centers[1];
        }
        else if (gripper0_best_match_to_cluster1)
        {
            assert(gripper0_no_match_to_cluster0);
            target_gripper_poses[0].translation() = cluster_centers[1];
            target_gripper_poses[1].translation() = cluster_centers[0];
        }
        else
        {
            assert(false && "Logic error in set gripper targets");
        }

    }
    else if ( gripper0_no_match_to_any_cluster && !gripper1_no_match_to_any_cluster)
    {
        // Double check the logic that got us here; lets me simplify the resulting logic
        // Gripper0 has no pulls on it, and gripper1 has pulls from only 1 cluster, otherwise
        // one of the other caes would have triggered before this one
        assert(!gripper1_best_match_to_both);
        if (gripper1_best_match_to_cluster0)
        {
            assert(gripper1_no_match_to_cluster1);
            target_gripper_poses[0].translation() = cluster_centers[1];
            target_gripper_poses[1].translation() = cluster_centers[0];
        }
        else if (gripper1_best_match_to_cluster1)
        {
            assert(gripper1_no_match_to_cluster0);
            target_gripper_poses[0].translation() = cluster_centers[0];
            target_gripper_poses[1].translation() = cluster_centers[1];
        }
        else
        {
            assert(false && "Logic error in set gripper targets");
        }
    }
    // If neither gripper has a pull on it, or both grippers have equal pull, then use some other metric
    else if ((gripper0_no_match_to_any_cluster  && gripper1_no_match_to_any_cluster) ||
             (equal_match_to_cluster0           && equal_match_to_cluster1))
    {
        const std::vector<double> gripper0_distances_to_clusters =
                dijkstras_task_->averageDijkstrasDistanceBetweenGrippersAndClusters(world_state.all_grippers_single_pose_[0], correspondences.uncovered_target_points_idxs_, cluster_labels, num_clusters);
        const std::vector<double> gripper1_distances_to_clusters =
                dijkstras_task_->averageDijkstrasDistanceBetweenGrippersAndClusters(world_state.all_grippers_single_pose_[1], correspondences.uncovered_target_points_idxs_, cluster_labels, num_clusters);

        const bool gripper0_is_closest_to_cluster0 = gripper0_distances_to_clusters[0] <= gripper1_distances_to_clusters[0];
        const bool gripper0_is_closest_to_cluster1 = gripper0_distances_to_clusters[1] <= gripper1_distances_to_clusters[1];

        // If there is a unique best match, then use it
        if (gripper0_is_closest_to_cluster0 && !gripper0_is_closest_to_cluster1)
        {
            target_gripper_poses[0].translation() = cluster_centers[0];
            target_gripper_poses[1].translation() = cluster_centers[1];
        }
        else if (!gripper0_is_closest_to_cluster0 && gripper0_is_closest_to_cluster1)
        {
            target_gripper_poses[0].translation() = cluster_centers[1];
            target_gripper_poses[1].translation() = cluster_centers[0];
        }
        // Otherwise, pick the combination that minimizes the total distance
        else
        {
            const double dist_version0 = gripper0_distances_to_clusters[0] + gripper1_distances_to_clusters[1];
            const double dist_version1 = gripper0_distances_to_clusters[1] + gripper1_distances_to_clusters[0];

            if (dist_version0 <= dist_version1)
            {
                target_gripper_poses[0].translation() = cluster_centers[0];
                target_gripper_poses[1].translation() = cluster_centers[1];
            }
            else
            {
                target_gripper_poses[0].translation() = cluster_centers[1];
                target_gripper_poses[1].translation() = cluster_centers[0];
            }
        }
    }
    // If none of the above are true, than there is a logic error
    else
    {
        assert(false && "Unhandled edge case in get gripper targets");
    }

//    vis_.visualizeCubes(CLUSTERING_RESULTS_ASSIGNED_CENTERS_NS, {world_state.all_grippers_single_pose_[0].translation(), target_gripper_poses[0].translation()}, Vector3d::Ones() * dijkstras_task_->work_space_grid_.minStepDimension(), Visualizer::Magenta(), 1);
//    vis_.visualizeCubes(CLUSTERING_RESULTS_ASSIGNED_CENTERS_NS, {world_state.all_grippers_single_pose_[1].translation(), target_gripper_poses[1].translation()}, Vector3d::Ones() * dijkstras_task_->work_space_grid_.minStepDimension(), Visualizer::Cyan(), 5);

    // Project the targets out of collision
    const double min_dist_to_obstacles = GetRRTMinGripperDistanceToObstacles(ph_) * GetRRTTargetMinDistanceScaleFactor(ph_);
    const Eigen::Vector3d gripper0_position_pre_project = target_gripper_poses[0].translation();
    const Eigen::Vector3d gripper1_position_pre_project = target_gripper_poses[1].translation();
    target_gripper_poses[0].translation() = dijkstras_task_->environment_sdf_.ProjectOutOfCollisionToMinimumDistance3d(gripper0_position_pre_project, min_dist_to_obstacles);
    target_gripper_poses[1].translation() = dijkstras_task_->environment_sdf_.ProjectOutOfCollisionToMinimumDistance3d(gripper1_position_pre_project, min_dist_to_obstacles);

//    vis_.visualizeCubes(CLUSTERING_RESULTS_POST_PROJECT_NS, {target_gripper_poses[0].translation()}, Vector3d::Ones() * dijkstras_task_->work_space_grid_.minStepDimension(), Visualizer::Magenta(), 1);
//    vis_.visualizeCubes(CLUSTERING_RESULTS_POST_PROJECT_NS, {target_gripper_poses[1].translation()}, Vector3d::Ones() * dijkstras_task_->work_space_grid_.minStepDimension(), Visualizer::Cyan(), 5);

    return target_gripper_poses;
}

void Planner::planGlobalGripperTrajectory(const WorldState& world_state)
{
<<<<<<< HEAD
    static int num_times_invoked = 0;
    num_times_invoked++;

    if (GetRRTReuseOldResults(ph_))
    {
        // Deserialization
        try
        {
            Stopwatch stopwatch;
            ROS_INFO_NAMED("rrt_planner_results", "Checking if RRT solution already exists");
            const std::string rrt_file_path = GetLogFolder(nh_) + "rrt_cache_step." + PrettyPrint::PrettyPrint(num_times_invoked);
            std::ifstream prev_rrt_result(rrt_file_path, std::ios::binary | std::ios::in | std::ios::ate);
            if (!prev_rrt_result.is_open())
            {
                throw_arc_exception(std::runtime_error, "Couldn't open file");
            }

            ROS_INFO_NAMED("rrt_planner_results", "Reading contents of file");
            std::streamsize size = prev_rrt_result.tellg();
            prev_rrt_result.seekg(0, std::ios::beg);
            std::vector<uint8_t> file_buffer((size_t)size);
            if (!(prev_rrt_result.read(reinterpret_cast<char*>(file_buffer.data()), size)))
            {
                throw_arc_exception(std::runtime_error, "Unable to read entire contents of file");
            }
            const std::vector<uint8_t> decompressed_rrt_results = ZlibHelpers::DecompressBytes(file_buffer);

            const auto deserialized_results = DeserializeAllGrippersPoseTrajectory(decompressed_rrt_results, 0);
            const auto deserialized_bytes_read = deserialized_results.second;
            assert(deserialized_bytes_read == decompressed_rrt_results.size());

            global_plan_current_timestep_ = 0;
            executing_global_gripper_trajectory_ = true;
            global_plan_gripper_trajectory_ = deserialized_results.first;

            ROS_INFO_STREAM_NAMED("rrt_planner_results", "Read RRT solutions in " << stopwatch(READ) << " seconds");
            return;
        }
        catch (...)
        {
            ROS_ERROR_NAMED("rrt_planner_results", "Loading RRT results from file failed");
        }
    }

    // Planning if we did not load a plan from file
=======
    ssize_t num_nodes = current_world_state.object_configuration_.cols();
    std::vector<std_msgs::ColorRGBA> colors((size_t)num_nodes);

    for (size_t node_ind = 0; node_ind < (size_t)num_nodes; node_ind++)
>>>>>>> 3466b744
    {
        RRTConfig start_config(
                    std::pair<Vector3d, Vector3d>(
                                world_state.all_grippers_single_pose_[0].translation(),
                                world_state.all_grippers_single_pose_[1].translation()),
                    *virtual_rubber_band_between_grippers_,
                    true);

        // Note that the rubber band part of the target is ignored at the present time
        const AllGrippersSinglePose target_grippers_pose = getGripperTargets(world_state);
        const RRTGrippersRepresentation rrt_grippers_goal(
            target_grippers_pose[0].translation(),
            target_grippers_pose[1].translation());

        const std::chrono::duration<double> time_limit(GetRRTTimeout(ph_));
        const auto rrt_results = rrt_helper_->rrtPlan(start_config, rrt_grippers_goal, time_limit);

        vis_.deleteObjects(CLUSTERING_TARGETS_NS, 1, 2);
        rrt_helper_->visualizePath(rrt_results);

        global_plan_current_timestep_ = 0;
        executing_global_gripper_trajectory_ = true;
        global_plan_gripper_trajectory_ = convertRRTResultIntoGripperTrajectory(world_state.all_grippers_single_pose_, rrt_results);

        // Serialization
        if (GetRRTStoreNewResults(ph_))
        {
            try
            {
                // First serialize
                std::vector<uint8_t> buffer;
                const uint64_t bytes_used = SerializeAllGrippersPoseTrajectory(global_plan_gripper_trajectory_, buffer);
                const auto deserialized_results = DeserializeAllGrippersPoseTrajectory(buffer, 0);
                const auto& deserialized_traj = deserialized_results.first;
                const auto deserialized_bytes_read = deserialized_results.second;

                // Verify no mistakes made in serialization
                assert(deserialized_bytes_read == bytes_used);
                assert(global_plan_gripper_trajectory_.size() == deserialized_traj.size());
                for (size_t time_idx = 0; time_idx < deserialized_traj.size(); ++time_idx)
                {
                    const auto& planned_poses = global_plan_gripper_trajectory_[time_idx];
                    const auto& deserialized_poses = deserialized_traj[time_idx];

                    assert(planned_poses.size() == deserialized_poses.size());
                    for (size_t gripper_idx = 0; gripper_idx < deserialized_poses.size(); ++gripper_idx)
                    {
                        assert(planned_poses[gripper_idx].matrix() == deserialized_poses[gripper_idx].matrix());
                    }
                }

                // Compress and save to file
                ROS_INFO_NAMED("rrt_planner_results", "Compressing for storage");
                const std::vector<uint8_t> compressed_serialized_data = ZlibHelpers::CompressBytes(buffer);
                ROS_INFO_NAMED("rrt_planner_results", "Saving RRT results to file");
                const std::string rrt_file_path = GetLogFolder(nh_) + "rrt_cache_step." + PrettyPrint::PrettyPrint(num_times_invoked);
                std::ofstream output_file(rrt_file_path, std::ios::out | std::ios::binary);
                uint64_t serialized_size = compressed_serialized_data.size();
                output_file.write(reinterpret_cast<const char*>(compressed_serialized_data.data()), (std::streamsize)serialized_size);
                output_file.close();
            }
            catch (...)
            {
                ROS_ERROR_NAMED("coverage_task", "Saving RRT results to file failed");
            }
        }
    }
}

<<<<<<< HEAD
AllGrippersPoseTrajectory Planner::convertRRTResultIntoGripperTrajectory(
        const AllGrippersSinglePose& starting_poses,
        const std::vector<RRTConfig, RRTAllocator>& rrt_result) const
{
    assert(starting_poses.size() == 2);

    AllGrippersPoseTrajectory traj;
    traj.reserve(rrt_result.size());

    for (size_t ind = 0; ind < rrt_result.size(); ++ind)
=======

    if (task_specification_->deformable_type_ == DeformableType::CLOTH)
>>>>>>> 3466b744
    {
        AllGrippersSinglePose grippers_poses(starting_poses);
        grippers_poses[0].translation() = rrt_result[ind].getGrippers().first;
        grippers_poses[1].translation() = rrt_result[ind].getGrippers().second;

        traj.push_back(grippers_poses);
    }
<<<<<<< HEAD

    const auto distance_fn = [] (const AllGrippersSinglePose& a, const AllGrippersSinglePose& b)
    {
        const double gripper0_dist_sq = (a[0].translation() - b[0].translation()).squaredNorm();
        const double gripper1_dist_sq = (a[1].translation() - b[1].translation()).squaredNorm();

        return std::sqrt(gripper0_dist_sq + gripper1_dist_sq);
    };

    const auto interpolation_fn = [] (const AllGrippersSinglePose& a, const AllGrippersSinglePose& b, const double ratio)
    {
        AllGrippersSinglePose result = a;
        result[0].translation() = Interpolate(a[0].translation(), b[0].translation(), ratio);
        result[1].translation() = Interpolate(a[1].translation(), b[1].translation(), ratio);
        return result;
    };

    const auto resampled_traj = shortcut_smoothing::ResamplePath<AllGrippersSinglePose>(traj, robot_.max_gripper_velocity_ * robot_.dt_, distance_fn, interpolation_fn);
    return resampled_traj;
=======
    // Visualization of desired p_dot, Mengyao
    else
    {
        vis_.visualizeObjectDelta(
                    "desired_position",
                    current_world_state.object_configuration_,
                    AddObjectDelta(current_world_state.object_configuration_, desired_motion.delta),
                    Visualizer::Blue());
    }


>>>>>>> 3466b744
}

////////////////////////////////////////////////////////////////////////////////////////////////////////////////////////
// Model utility functions
////////////////////////////////////////////////////////////////////////////////////////////////////////////////////////

/**
 * @brief Planner::updateModels
 * @param suggested_trajectories
 * @param model_used
 * @param world_feedback
 */
void Planner::updateModels(const WorldState& starting_world_state,
        const ObjectDeltaAndWeight& task_desired_motion,
        const std::vector<std::pair<AllGrippersSinglePoseDelta, ObjectPointSet>>& suggested_commands,
        const ssize_t model_used,
        const WorldState& world_feedback)
{
    const static double reward_annealing_factor = GetRewardScaleAnnealingFactor(ph_);

    // First we update the bandit algorithm
    const double starting_error = task_specification_->calculateError(starting_world_state);
    const double true_error_reduction = starting_error - task_specification_->calculateError(world_feedback);
    reward_std_dev_scale_factor_ = std::max(1e-10, reward_annealing_factor * reward_std_dev_scale_factor_ + (1.0 - reward_annealing_factor) * std::abs(true_error_reduction));
    const double process_noise_scaling_factor = process_noise_factor_ * std::pow(reward_std_dev_scale_factor_, 2);
    const double observation_noise_scaling_factor = observation_noise_factor_ * std::pow(reward_std_dev_scale_factor_, 2);

#ifdef UCB_BANDIT
    (void)task_desired_motion;
    (void)suggested_commands;
    (void)process_noise_scaling_factor;
    (void)observation_noise_scaling_factor;
    model_utility_bandit_.updateArms(model_used, true_error_reduction);
#endif
#ifdef KFMANB_BANDIT
    (void)task_desired_motion;
    (void)suggested_commands;
    model_utility_bandit_.updateArms(process_noise_scaling_factor * VectorXd::Ones(num_models_), model_used, true_error_reduction, observation_noise_scaling_factor * 1.0);
#endif
#ifdef KFMANDB_BANDIT
    (void)task_desired_motion;

    const MatrixXd process_noise = calculateProcessNoise(suggested_commands);
    MatrixXd observation_matrix = RowVectorXd::Zero(num_models_);
    observation_matrix(0, model_used) = 1.0;
    const VectorXd observed_reward = VectorXd::Ones(1) * true_error_reduction;
    const MatrixXd observation_noise = MatrixXd::Ones(1, 1);

    model_utility_bandit_.updateArms(
                process_noise_scaling_factor * process_noise,
                observation_matrix,
                observed_reward,
                observation_noise_scaling_factor * observation_noise);
#endif

    // Then we allow each model to update itself based on the new data
    #pragma omp parallel for
    for (size_t model_ind = 0; model_ind < (size_t)num_models_; model_ind++)
    {
        model_list_[model_ind]->updateModel(starting_world_state, world_feedback);
    }
}

/**
 * @brief Planner::calculateProcessNoise
 * @param suggested_commands
 * @return
 */
MatrixXd Planner::calculateProcessNoise(
        const std::vector<std::pair<AllGrippersSinglePoseDelta, ObjectPointSet>>& suggested_commands) const
{
    std::vector<double> grippers_velocity_norms((size_t)num_models_);

    for (size_t model_ind = 0; model_ind < (size_t)num_models_; model_ind++)
    {
        grippers_velocity_norms[model_ind] = MultipleGrippersVelocity6dNorm(suggested_commands[model_ind].first);
    }

    MatrixXd process_noise = MatrixXd::Identity(num_models_, num_models_);
    for (ssize_t i = 0; i < num_models_; i++)
    {
        for (ssize_t j = i+1; j < num_models_; j++)
        {
            if (grippers_velocity_norms[(size_t)i] != 0 &&
                grippers_velocity_norms[(size_t)j] != 0)
            {
                process_noise(i, j) =
                        MultipleGrippersVelocityDotProduct(
                            suggested_commands[(size_t)i].first,
                            suggested_commands[(size_t)j].first)
                        / (grippers_velocity_norms[(size_t)i] * grippers_velocity_norms[(size_t)j]);
            }
            else if (grippers_velocity_norms[(size_t)i] == 0 &&
                     grippers_velocity_norms[(size_t)j] == 0)
            {
                process_noise(i, j) = 1;
            }
            else
            {
                process_noise(i, j) = 0;
            }

            process_noise(j, i) = process_noise(i, j);
        }
    }

    return correlation_strength_factor_ * process_noise + (1.0 - correlation_strength_factor_) * MatrixXd::Identity(num_models_, num_models_);
}<|MERGE_RESOLUTION|>--- conflicted
+++ resolved
@@ -35,6 +35,61 @@
 const std::string Planner::CLUSTERING_RESULTS_PRE_PROJECT_NS        = "clustering_pre_project";
 const std::string Planner::CLUSTERING_RESULTS_POST_PROJECT_NS       = "clustering_post_project";
 const std::string Planner::CLUSTERING_RESULTS_ASSIGNED_CENTERS_NS   = "clustering_assigned_centers";
+
+
+////////////////////////////////////////////////////////////////////////////////////////////////////////////////////////
+// Internal helpers
+////////////////////////////////////////////////////////////////////////////////////////////////////////////////////////
+
+static size_t SizeOfLargestVector(const std::vector<VectorVector3d>& vectors)
+{
+    size_t largest_vector = 0;
+
+    for (size_t idx = 0; idx < vectors.size(); ++idx)
+    {
+        largest_vector = std::max(largest_vector, vectors[idx].size());
+    }
+
+    return largest_vector;
+}
+
+std::vector<uint32_t> NumberOfPointsInEachCluster(
+        const std::vector<uint32_t>& cluster_labels,
+        const uint32_t num_clusters,
+        const std::vector<long>& grapsed_points,
+        const DijkstrasCoverageTask::Correspondences& correspondences)
+{
+    std::vector<uint32_t> counts(num_clusters, 0);
+    const auto& uncovered_target_point_idxs = correspondences.uncovered_target_points_idxs_;
+
+    for (size_t grasped_point_idx = 0; grasped_point_idx < grapsed_points.size(); ++grasped_point_idx)
+    {
+        const long deform_idx = grapsed_points[grasped_point_idx];
+
+        const std::vector<ssize_t>& correspondences_for_current_deform_idx            = correspondences.correspondences_[deform_idx];
+        const std::vector<bool>&    correspondences_is_covered_for_current_deform_idx = correspondences.correspondences_is_covered_[deform_idx];
+
+        for (size_t correspondence_idx = 0; correspondence_idx < correspondences_for_current_deform_idx.size(); ++correspondence_idx)
+        {
+            const ssize_t cover_idx = correspondences_for_current_deform_idx[correspondence_idx];
+            const bool is_covered   = correspondences_is_covered_for_current_deform_idx[correspondence_idx];
+
+            // If the current correspondece is not covered, lookup its position in cluster_labels
+            if (!is_covered)
+            {
+                const auto found_itr = std::find(uncovered_target_point_idxs.begin(), uncovered_target_point_idxs.end(), cover_idx);
+                assert(found_itr != uncovered_target_point_idxs.end()); // The point is not covered, so it should exist in the vector
+                const ssize_t found_idx = std::distance(uncovered_target_point_idxs.begin(), found_itr);
+                assert(found_idx >= 0);
+                assert(found_idx < (ssize_t)cluster_labels.size());
+                const uint32_t cluster_label = cluster_labels[found_idx];
+                counts[cluster_label]++;
+            }
+        }
+    }
+
+    return counts;
+}
 
 ////////////////////////////////////////////////////////////////////////////////////////////////////////////////////////
 // Constructor and model list builder
@@ -151,7 +206,6 @@
 // The two functions that gets invoked externally (repeatedly)
 ////////////////////////////////////////////////////////////////////////////////////////////////////////////////////////
 
-<<<<<<< HEAD
 /**
  * @brief Planner::sendNextCommand
  * @param current_world_state
@@ -159,10 +213,6 @@
  */
 WorldState Planner::sendNextCommand(
         const WorldState& world_state)
-=======
-// TODO: To be revised for test constraints violation
-void Planner::detectFutureConstraintViolations(const WorldState &current_world_state)
->>>>>>> 3466b744
 {
     ROS_INFO_NAMED("planner", "---------------------------- Start of Loop -----------------------------------------");
     const double current_error = task_specification_->calculateError(world_state);
@@ -267,20 +317,15 @@
     {
         return task_specification_->calculateDesiredDirection(world_state);
     };
-<<<<<<< HEAD
+
     const ObjectDeltaAndWeight task_desired_motion = task_desired_direction_fn(world_state);
     const DeformableModel::DeformableModelInputData model_input_data(task_desired_direction_fn, world_state, robot_.dt_);
-=======
-    const ObjectDeltaAndWeight task_desired_motion = task_desired_direction_fn(current_world_state);
->>>>>>> 3466b744
 
 //    visualizeDesiredMotion(current_world_state, task_desired_motion);
 
     // Pick an arm to use
-//    const ssize_t model_to_use = model_utility_bandit_.selectArmToPull(generator_);
-
-    // Just for Visualization use: ----- Mengyao
-    const ssize_t model_to_use = 0;
+    const ssize_t model_to_use = model_utility_bandit_.selectArmToPull(generator_);
+    assert(model_to_use == 0);
 
 
     const bool get_action_for_all_models = model_utility_bandit_.generateAllModelActions();
@@ -364,31 +409,15 @@
 //    Eigen::MatrixXd p_before_projection = model_list_[(size_t)model_to_use]->getVectorObjectDelta(model_input_data, selected_command);
 //    Eigen::MatrixXd p_after_projection = model_list_[(size_t)model_to_use]->computeObjectVelocityMask(current_world_state.object_configuration_, p_before_projection);
 
-    ObjectPointSet p_projected = model_list_[(size_t)model_to_use]->getProjectedObjectDelta(
-                model_input_data, selected_command,current_world_state.object_configuration_);
+    const ObjectPointSet& object_delta = suggested_robot_commands[(size_t)model_to_use].second;
 
     vis_.visualizeObjectDelta(
                 "Model back_generated position",
-                current_world_state.object_configuration_,
-                current_world_state.object_configuration_ + 300*p_projected,
+                world_state.object_configuration_,
+                world_state.object_configuration_ + 300.0 * object_delta,
                 Visualizer::Blue());
 //                Visualizer::Black());
 
-    // Just for Visualization diminishing results:  --- Mengyao
-
-/*
-    if (model_list_.size()>0){
-        ObjectPointSet diminishing_object_delta = model_list_[1]->getObjectDelta(model_input_data, selected_command);
-        vis_.visualizeObjectDelta(
-                    "Model back_generated position",
-                    current_world_state.object_configuration_,
-                    current_world_state.object_configuration_ + 300*diminishing_object_delta,
-                    Visualizer::Black());
-//                    Visualizer::Blue());
-
-    }
-*/
-
 
     ROS_INFO_NAMED("planner", "Updating models and logging data");
     updateModels(world_state, task_desired_motion, suggested_robot_commands, model_to_use, world_feedback);
@@ -406,8 +435,6 @@
 {
     (void)current_world_state;
     assert(executing_global_gripper_trajectory_);
-//    assert(global_plan_gripper_trajectory_.size() < 5000);
-//    assert(global_plan_current_timestep_ < 5000);
     assert(global_plan_current_timestep_ < global_plan_gripper_trajectory_.size());
 
     const WorldState world_feedback = robot_.sendGrippersPoses(global_plan_gripper_trajectory_[global_plan_current_timestep_]);
@@ -524,18 +551,6 @@
     return violations_exist;
 }
 
-size_t sizeOfLargestVector(const std::vector<VectorVector3d>& vectors)
-{
-    size_t largest_vector = 0;
-
-    for (size_t idx = 0; idx < vectors.size(); ++idx)
-    {
-        largest_vector = std::max(largest_vector, vectors[idx].size());
-    }
-
-    return largest_vector;
-}
-
 std::pair<std::vector<VectorVector3d>, std::vector<VirtualRubberBand>> Planner::detectFutureConstraintViolations(
         const WorldState& current_world_state,
         const bool visualization_enabled)
@@ -564,7 +579,7 @@
     stopwatch(RESET);
     const std::vector<VectorVector3d> projected_deformable_point_paths = dijkstras_task_->findPathFromObjectToTarget(current_world_state, max_lookahead_steps_);
 
-    const size_t actual_lookahead_steps = sizeOfLargestVector(projected_deformable_point_paths) - 1;
+    const size_t actual_lookahead_steps = SizeOfLargestVector(projected_deformable_point_paths) - 1;
     // sizeOfLargest(...) should be at least 2, so this assert should always be true
     assert(actual_lookahead_steps <= max_lookahead_steps_);
 
@@ -749,44 +764,6 @@
 // Global gripper planner functions
 ////////////////////////////////////////////////////////////////////////////////////////////////////////////////////////
 
-std::vector<uint32_t> NumberOfPointsInEachCluster(
-        const std::vector<uint32_t>& cluster_labels,
-        const uint32_t num_clusters,
-        const std::vector<long>& grapsed_points,
-        const DijkstrasCoverageTask::Correspondences& correspondences)
-{
-    std::vector<uint32_t> counts(num_clusters, 0);
-    const auto& uncovered_target_point_idxs = correspondences.uncovered_target_points_idxs_;
-
-    for (size_t grasped_point_idx = 0; grasped_point_idx < grapsed_points.size(); ++grasped_point_idx)
-    {
-        const long deform_idx = grapsed_points[grasped_point_idx];
-
-        const std::vector<ssize_t>& correspondences_for_current_deform_idx            = correspondences.correspondences_[deform_idx];
-        const std::vector<bool>&    correspondences_is_covered_for_current_deform_idx = correspondences.correspondences_is_covered_[deform_idx];
-
-        for (size_t correspondence_idx = 0; correspondence_idx < correspondences_for_current_deform_idx.size(); ++correspondence_idx)
-        {
-            const ssize_t cover_idx = correspondences_for_current_deform_idx[correspondence_idx];
-            const bool is_covered   = correspondences_is_covered_for_current_deform_idx[correspondence_idx];
-
-            // If the current correspondece is not covered, lookup its position in cluster_labels
-            if (!is_covered)
-            {
-                const auto found_itr = std::find(uncovered_target_point_idxs.begin(), uncovered_target_point_idxs.end(), cover_idx);
-                assert(found_itr != uncovered_target_point_idxs.end()); // The point is not covered, so it should exist in the vector
-                const ssize_t found_idx = std::distance(uncovered_target_point_idxs.begin(), found_itr);
-                assert(found_idx >= 0);
-                assert(found_idx < (ssize_t)cluster_labels.size());
-                const uint32_t cluster_label = cluster_labels[found_idx];
-                counts[cluster_label]++;
-            }
-        }
-    }
-
-    return counts;
-}
-
 AllGrippersSinglePose Planner::getGripperTargets(const WorldState& world_state)
 {
     ////////////////////////////////////////////////////////////////////////////////////////////////////////////////////
@@ -1054,7 +1031,6 @@
 
 void Planner::planGlobalGripperTrajectory(const WorldState& world_state)
 {
-<<<<<<< HEAD
     static int num_times_invoked = 0;
     num_times_invoked++;
 
@@ -1100,12 +1076,6 @@
     }
 
     // Planning if we did not load a plan from file
-=======
-    ssize_t num_nodes = current_world_state.object_configuration_.cols();
-    std::vector<std_msgs::ColorRGBA> colors((size_t)num_nodes);
-
-    for (size_t node_ind = 0; node_ind < (size_t)num_nodes; node_ind++)
->>>>>>> 3466b744
     {
         RRTConfig start_config(
                     std::pair<Vector3d, Vector3d>(
@@ -1175,7 +1145,6 @@
     }
 }
 
-<<<<<<< HEAD
 AllGrippersPoseTrajectory Planner::convertRRTResultIntoGripperTrajectory(
         const AllGrippersSinglePose& starting_poses,
         const std::vector<RRTConfig, RRTAllocator>& rrt_result) const
@@ -1186,10 +1155,6 @@
     traj.reserve(rrt_result.size());
 
     for (size_t ind = 0; ind < rrt_result.size(); ++ind)
-=======
-
-    if (task_specification_->deformable_type_ == DeformableType::CLOTH)
->>>>>>> 3466b744
     {
         AllGrippersSinglePose grippers_poses(starting_poses);
         grippers_poses[0].translation() = rrt_result[ind].getGrippers().first;
@@ -1197,7 +1162,6 @@
 
         traj.push_back(grippers_poses);
     }
-<<<<<<< HEAD
 
     const auto distance_fn = [] (const AllGrippersSinglePose& a, const AllGrippersSinglePose& b)
     {
@@ -1217,19 +1181,6 @@
 
     const auto resampled_traj = shortcut_smoothing::ResamplePath<AllGrippersSinglePose>(traj, robot_.max_gripper_velocity_ * robot_.dt_, distance_fn, interpolation_fn);
     return resampled_traj;
-=======
-    // Visualization of desired p_dot, Mengyao
-    else
-    {
-        vis_.visualizeObjectDelta(
-                    "desired_position",
-                    current_world_state.object_configuration_,
-                    AddObjectDelta(current_world_state.object_configuration_, desired_motion.delta),
-                    Visualizer::Blue());
-    }
-
-
->>>>>>> 3466b744
 }
 
 ////////////////////////////////////////////////////////////////////////////////////////////////////////////////////////
