--- conflicted
+++ resolved
@@ -68,11 +68,7 @@
 // Virtual function overrides
 ////////////////////////////////////////////////////////////////////////////////
 
-<<<<<<< HEAD
-void DiminishingRigidityModel::updateModel(
-=======
 void DiminishingRigidityModel::updateModel_impl(
->>>>>>> b6e37135
         const WorldState& previous,
         const WorldState& next)
 {
