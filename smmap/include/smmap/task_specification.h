#ifndef TASK_SPECIFICATION_H
#define TASK_SPECIFICATION_H

#include <memory>
#include <smmap_experiment_params/task_enums.h>
#include "smmap/task_function_pointer_types.h"
#include "smmap/visualization_tools.h"

namespace smmap
{
    class TaskSpecification
    {
        public:
            typedef std::shared_ptr< TaskSpecification > Ptr;

            ////////////////////////////////////////////////////////////////////
<<<<<<< HEAD
            // Constants used in SMMAP and the simulator - shared world
            ////////////////////////////////////////////////////////////////////

            // Define the middle of the top of the table
            static constexpr float TABLE_X = 0.0f; // METERS
            static constexpr float TABLE_Y = 0.0f; // METERS
            static constexpr float TABLE_Z = 0.7f; // METERS
            // Define the thickness of the table
            static constexpr float TABLE_THICKNESS = 0.05f; // METERS

            ////////////////////////////////////////////////////////////////////
            // Constants used in SMMAP and the simulator - rope world
            ////////////////////////////////////////////////////////////////////

            static constexpr float ROPE_SEGMENT_LENGTH = 0.025f;    // METERS
            static constexpr float ROPE_RADIUS = 0.01f;             // METERS
            static constexpr int ROPE_NUM_LINKS = 50;
            // TODO: why did Dmitry's code use 0.5f here?
            static constexpr float ROPE_GRIPPER_APPERTURE = 0.03f;      // METERS
            static constexpr float ROPE_TABLE_HALF_SIDE_LENGTH = 1.5f;  // METERS
            static constexpr float ROPE_CYLINDER_RADIUS = 0.15f;        // METERS
            static constexpr float ROPE_CYLINDER_HEIGHT = 0.3f;         // METERS

            ////////////////////////////////////////////////////////////////////
            // Constants used in SMMAP and the simulator - cloth world
            ////////////////////////////////////////////////////////////////////

            static constexpr float CLOTH_HALF_SIDE_LENGTH = 0.25f;              // METERS
            static constexpr float CLOTH_X = TABLE_X + CLOTH_HALF_SIDE_LENGTH;  // METERS
            static constexpr float CLOTH_Y = TABLE_Y;                           // METERS
            static constexpr float CLOTH_Z = TABLE_Z + 0.01f;                   // METERS
            static constexpr int CLOTH_DIVS = 45;
            static constexpr float CLOTH_GRIPPER_APPERTURE = 0.1f;              // METERS
            static constexpr float CLOTH_TABLE_HALF_SIDE_LENGTH = 0.2f;         // METERS

            ////////////////////////////////////////////////////////////////////
=======
>>>>>>> f303d9fe
            // Constructor to initialize objects that all TaskSpecifications share
            ////////////////////////////////////////////////////////////////////

            TaskSpecification( ros::NodeHandle& nh );

            ////////////////////////////////////////////////////////////////////
            // Static builder function
            ////////////////////////////////////////////////////////////////////

            static TaskSpecification::Ptr MakeTaskSpecification(
                    ros::NodeHandle& nh );

            ////////////////////////////////////////////////////////////////////
            // Virtual function wrappers
            ////////////////////////////////////////////////////////////////////

            double getDeformability() const;                // k
            double getCollisionScalingFactor() const;       // beta (or k2)
            double getStretchingScalingThreshold() const;   // lambda
            double maxTime() const;                         // max simulation time when scripting things

            void visualizeDeformableObject(
                    Visualizer& vis,
                    const std::string& marker_name,
                    const ObjectPointSet& object_configuration,
                    const std_msgs::ColorRGBA& color ) const;

            void visualizeDeformableObject(
                    Visualizer& vis,
                    const std::string& marker_name,
                    const ObjectPointSet& object_configuration,
                    const std::vector< std_msgs::ColorRGBA >& colors ) const;

            double calculateError(
                    const ObjectPointSet& object_configuration ) const;

            /**
             * @brief calculateObjectDesiredDelta
             * @param world_state
             * @return return.first is the desired movement of the object
             *         return.second is the importance of that part of the movement
             */
            std::pair< Eigen::VectorXd, Eigen::VectorXd > calculateObjectErrorCorrectionDelta(
                    const WorldState& world_state ) const;

            Eigen::VectorXd projectObjectDelta(
                    const ObjectPointSet& object_configuration,
                    Eigen::VectorXd object_delta ) const;

            ////////////////////////////////////////////////////////////////////
            // Helper functions
            // TODO: Should these be virtual? virtual final?
            ////////////////////////////////////////////////////////////////////

            /**
             * @brief computeStretchingCorrection
             * @param object_configuration
             * @return
             */
            std::pair< Eigen::VectorXd, Eigen::VectorXd > calculateStretchingCorrectionDelta(
                    const WorldState& world_state ) const;

            /**
             * @brief combineErrorCorrectionAndStretchingCorrection
             * @param error_correction
             * @param stretching_correction
             * @return
             */
            std::pair< Eigen::VectorXd, Eigen::VectorXd > combineErrorCorrectionAndStretchingCorrection(
                    const std::pair< Eigen::VectorXd, Eigen::VectorXd >& error_correction,
                    const std::pair< Eigen::VectorXd, Eigen::VectorXd >& stretching_correction ) const;

        protected:
            ////////////////////////////////////////////////////////////////////
            // Prevent deletion of base pointer
            ////////////////////////////////////////////////////////////////////

            ~TaskSpecification() {}

            ////////////////////////////////////////////////////////////////////
            // Objects shared by all task specifications
            ////////////////////////////////////////////////////////////////////

            const Eigen::MatrixXd object_initial_node_distance_;
            const long num_nodes_;

        private:
            ////////////////////////////////////////////////////////////////////////////////
            // Virtual functions that each task specification must provide
            ////////////////////////////////////////////////////////////////////////////////

            virtual double getDeformability_impl() const = 0;                // k
            virtual double getCollisionScalingFactor_impl() const = 0;       // beta (or k2)
            virtual double getStretchingScalingThreshold_impl() const = 0;   // lambda
            virtual double maxTime_impl() const = 0;                         // max simulation time when scripting things

            virtual void visualizeDeformableObject_impl(
                    Visualizer& vis,
                    const std::string& marker_name,
                    const ObjectPointSet& object_configuration,
                    const std_msgs::ColorRGBA& color ) const = 0;

            virtual void visualizeDeformableObject_impl(
                    Visualizer& vis,
                    const std::string& marker_name,
                    const ObjectPointSet& object_configuration,
                    const std::vector< std_msgs::ColorRGBA >& colors ) const = 0;

            virtual double calculateError_impl(
                    const ObjectPointSet& object_configuration ) const = 0;

            virtual std::pair< Eigen::VectorXd, Eigen::VectorXd > calculateObjectErrorCorrectionDelta_impl(
                    const WorldState& world_state ) const = 0;

            virtual Eigen::VectorXd projectObjectDelta_impl(
                    const ObjectPointSet& object_configuration,
                    Eigen::VectorXd object_delta ) const = 0;

    };
}

#endif // TASK_SPECIFICATION_H<|MERGE_RESOLUTION|>--- conflicted
+++ resolved
@@ -14,45 +14,6 @@
             typedef std::shared_ptr< TaskSpecification > Ptr;
 
             ////////////////////////////////////////////////////////////////////
-<<<<<<< HEAD
-            // Constants used in SMMAP and the simulator - shared world
-            ////////////////////////////////////////////////////////////////////
-
-            // Define the middle of the top of the table
-            static constexpr float TABLE_X = 0.0f; // METERS
-            static constexpr float TABLE_Y = 0.0f; // METERS
-            static constexpr float TABLE_Z = 0.7f; // METERS
-            // Define the thickness of the table
-            static constexpr float TABLE_THICKNESS = 0.05f; // METERS
-
-            ////////////////////////////////////////////////////////////////////
-            // Constants used in SMMAP and the simulator - rope world
-            ////////////////////////////////////////////////////////////////////
-
-            static constexpr float ROPE_SEGMENT_LENGTH = 0.025f;    // METERS
-            static constexpr float ROPE_RADIUS = 0.01f;             // METERS
-            static constexpr int ROPE_NUM_LINKS = 50;
-            // TODO: why did Dmitry's code use 0.5f here?
-            static constexpr float ROPE_GRIPPER_APPERTURE = 0.03f;      // METERS
-            static constexpr float ROPE_TABLE_HALF_SIDE_LENGTH = 1.5f;  // METERS
-            static constexpr float ROPE_CYLINDER_RADIUS = 0.15f;        // METERS
-            static constexpr float ROPE_CYLINDER_HEIGHT = 0.3f;         // METERS
-
-            ////////////////////////////////////////////////////////////////////
-            // Constants used in SMMAP and the simulator - cloth world
-            ////////////////////////////////////////////////////////////////////
-
-            static constexpr float CLOTH_HALF_SIDE_LENGTH = 0.25f;              // METERS
-            static constexpr float CLOTH_X = TABLE_X + CLOTH_HALF_SIDE_LENGTH;  // METERS
-            static constexpr float CLOTH_Y = TABLE_Y;                           // METERS
-            static constexpr float CLOTH_Z = TABLE_Z + 0.01f;                   // METERS
-            static constexpr int CLOTH_DIVS = 45;
-            static constexpr float CLOTH_GRIPPER_APPERTURE = 0.1f;              // METERS
-            static constexpr float CLOTH_TABLE_HALF_SIDE_LENGTH = 0.2f;         // METERS
-
-            ////////////////////////////////////////////////////////////////////
-=======
->>>>>>> f303d9fe
             // Constructor to initialize objects that all TaskSpecifications share
             ////////////////////////////////////////////////////////////////////
 
