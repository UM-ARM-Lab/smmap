--- conflicted
+++ resolved
@@ -41,24 +41,13 @@
             // Constants used in SMMAP and the simulator - cloth world
             ////////////////////////////////////////////////////////////////////
 
-<<<<<<< HEAD
-            static constexpr float CLOTH_HALF_SIDE_LENGTH = 0.25f; // METERS
-            static constexpr float CLOTH_X = TABLE_X + CLOTH_HALF_SIDE_LENGTH; // METERS
-            static constexpr float CLOTH_Y = TABLE_Y; // METERS
-            static constexpr float CLOTH_Z = TABLE_Z + 0.01f; // METERS
-
-            static constexpr int CLOTH_DIVS = 45;
-            static constexpr float CLOTH_GRIPPER_APPERTURE = 0.1f; // METERS
-=======
             static constexpr float CLOTH_HALF_SIDE_LENGTH = 0.25f;              // METERS
             static constexpr float CLOTH_X = TABLE_X + CLOTH_HALF_SIDE_LENGTH;  // METERS
             static constexpr float CLOTH_Y = TABLE_Y;                           // METERS
             static constexpr float CLOTH_Z = TABLE_Z + 0.01f;                   // METERS
-
             static constexpr int CLOTH_DIVS = 45;
-            static constexpr float CLOTH_GRIPPER_APPERTURE = 0.1f;      // METERS
->>>>>>> 74140fa7
-            static constexpr float CLOTH_TABLE_HALF_SIDE_LENGTH = 0.2f; // METERS
+            static constexpr float CLOTH_GRIPPER_APPERTURE = 0.1f;              // METERS
+            static constexpr float CLOTH_TABLE_HALF_SIDE_LENGTH = 0.2f;         // METERS
 
             ////////////////////////////////////////////////////////////////////
             // Constructor to initialize objects that all TaskSpecifications share
