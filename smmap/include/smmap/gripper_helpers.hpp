#ifndef GRIPPER_HELPERS_HPP
#define GRIPPER_HELPERS_HPP

#include <arc_utilities/eigen_helpers.hpp>
#include <arc_utilities/pretty_print.hpp>
#include <kinematics_toolbox/kinematics.h>
#include <limits>
#include <memory>

#include <assert.h>

namespace smmap
{
    struct GripperData
    {
        GripperData( const std::string& name, const std::vector< long >& node_indices )
            : name( name )
            , node_indices( node_indices )
        {}

        /// The name associated with this gripper
        std::string name;

        /// Vector of the indices of the nodes that are grasped by the gripper
        std::vector< long > node_indices;

        /**
         * @brief operator <<
         * @param out The stream to output the data too
         * @param data The gripper data to output
         * @return
         */
        friend std::ostream& operator<< ( std::ostream& out, const GripperData& data )
        {
            out << data.name << " Node Indices: " << PrettyPrint::PrettyPrint( data.node_indices );
            return out;
        }
    };

    template< typename T >
    inline std::vector< long > VectorAnytypeToVectorLong( const std::vector< T >& vector_anytype )
    {
        std::vector< long > vector_signed( vector_anytype.size() );
        for ( size_t ind = 0; ind < vector_anytype.size(); ind++ )
        {
            vector_signed[ind] = (long)(vector_anytype[ind]);
        }
        return vector_signed;
    }

    inline std::vector< std::string > GetGripperNames( const std::vector< GripperData > grippers_data )
    {
        std::vector< std::string > names( grippers_data.size() );

        for ( size_t gripper_ind = 0; gripper_ind < grippers_data.size(); gripper_ind++ )
        {
            names[gripper_ind] = grippers_data[gripper_ind].name;
        }

        return names;
    }

<<<<<<< HEAD
    inline double GripperVelocity6dNormSquared( const kinematics::Vector6d& velocity )
    {
        kinematics::Vector6d weight;
        weight << 1.0, 1.0, 1.0, 1.0/20.0, 1.0/20.0, 1.0/20.0;

        return ( weight.cwiseProduct( velocity ) ).squaredNorm();
    }

    inline double GripperVelocity6dNorm( const kinematics::Vector6d& velocity )
    {
        return std::sqrt( GripperVelocity6dNormSquared( velocity ) );
    }

    inline double VectorGripperVelocity6dNorm( const Eigen::VectorXd& velocities )
    {
        assert( velocities.size() % 6 == 0 );

        double norm = 0;
        for ( long gripper_ind = 0; gripper_ind < velocities.size(); gripper_ind += 6 )
        {
            norm += GripperVelocity6dNormSquared( velocities.segment< 6 >( gripper_ind ) );
        }
        return std::sqrt( norm );
    }

    inline void ClampGripperVelocities( Eigen::VectorXd& velocities, const double max_vel )
    {
        assert( velocities.size() % 6 == 0 );

        for ( long gripper_ind = 0; gripper_ind < velocities.size(); gripper_ind += 6 )
        {
            const double velocity_norm = GripperVelocity6dNorm( velocities.segment< 6 >( gripper_ind ) );
            if ( velocity_norm > max_vel )
            {
                velocities.segment< 6 >( gripper_ind ) *= max_vel / velocity_norm;
            }
        }

    }

=======
>>>>>>> 74140fa7
    /**
     * @brief getMinimumDistanceToGripper
     * @param gripper_indices The indices of the nodes that the gripper is in contact with
     * @param node_index The index of the node that we want to get the distance to
     * @param object_initial_node_distance The matrix of distances between nodes
     * @return The index of the closest node grasped by the gripper and the distance to that node
     */
    inline std::pair< long, double > getMinimumDistanceToGripper(
            const std::vector< long >& gripper_indices, long node_index,
            const Eigen::MatrixXd& object_initial_node_distance )
    {
        double min_dist = std::numeric_limits< double >::infinity();
        long min_ind = -1;

        for ( long ind: gripper_indices )
        {
            if ( object_initial_node_distance( ind, node_index ) < min_dist )
            {
                min_dist = object_initial_node_distance( ind, node_index );
                min_ind = ind;
            }
        }

        return std::pair< long, double>( min_ind, min_dist );
    }

    ////////////////////////////////////////////////////////////////////////////
    // Dot products
    ////////////////////////////////////////////////////////////////////////////

    inline double GripperVelocityDotProduct(
            const kinematics::Vector6d& vel1,
            const kinematics::Vector6d& vel2 )
    {
        kinematics::Vector6d weight = kinematics::Vector6d::Ones();
        weight(3) = 1.0/20.0;
        weight(4) = 1.0/20.0;
        weight(5) = 1.0/20.0;
        weight.array() = weight.array().square();

        return EigenHelpers::WeightedDotProduct( vel1, vel2, weight );
    }

    inline double MultipleGrippersVelocityDotProduct(
            const AllGrippersSinglePoseDelta& vel1,
            const AllGrippersSinglePoseDelta& vel2 )
    {
        assert( vel1.size() == vel2.size() );

        double dot_product = 0;
        for ( size_t vel_ind = 0; vel_ind < vel1.size(); vel_ind++ )
        {
            dot_product += GripperVelocityDotProduct( vel1[vel_ind], vel2[vel_ind] );
        }

        return dot_product;
    }

    inline double MultipleGrippersVelocityTrajectoryDotProduct(
            const AllGrippersVelocityTrajectory& traj1,
            const AllGrippersVelocityTrajectory& traj2 )
    {
        assert( traj1.size() == traj2.size() );

        double dot_product = 0;
        for ( size_t time_ind = 0; time_ind < traj1.size(); time_ind++ )
        {
            dot_product += MultipleGrippersVelocityDotProduct( traj1[time_ind], traj2[time_ind] );
        }

        return dot_product;
    }

    ////////////////////////////////////////////////////////////////////////////
    // Norms induced by said dot products
    ////////////////////////////////////////////////////////////////////////////

    inline double GripperVelocity6dSquaredNorm( const kinematics::Vector6d& gripper_velocity )
    {
        return GripperVelocityDotProduct( gripper_velocity, gripper_velocity );
    }

    inline double GripperVelocity6dNorm( const kinematics::Vector6d& gripper_velocity )
    {
        return std::sqrt( GripperVelocity6dSquaredNorm( gripper_velocity ) );
    }

    inline double MultipleGrippersVelocity6dSquaredNorm( const AllGrippersSingleVelocity& grippers_velocity )
    {
        double squared_norm = 0;
        for ( size_t gripper_ind = 0; gripper_ind < grippers_velocity.size(); gripper_ind++ )
        {
            squared_norm += GripperVelocity6dSquaredNorm( grippers_velocity[gripper_ind] );
        }

        return squared_norm;
    }

    inline double MultipleGrippersVelocity6dNorm( const AllGrippersSingleVelocity& grippers_velocity )
    {
        return std::sqrt( MultipleGrippersVelocity6dSquaredNorm( grippers_velocity ) );
    }

    inline double MultipleGrippersVelocityTrajectory6dSquaredNorm( const AllGrippersVelocityTrajectory& grippers_trajectory )
    {
        double squared_norm = 0;
        for ( size_t time_ind = 0; time_ind < grippers_trajectory.size(); time_ind++ )
        {
            squared_norm += MultipleGrippersVelocity6dSquaredNorm( grippers_trajectory[time_ind] );
        }

        return squared_norm;
    }

    inline double MultipleGrippersVelocityTrajectory6dNorm( const AllGrippersVelocityTrajectory& grippers_trajectory )
    {
        return std::sqrt( MultipleGrippersVelocityTrajectory6dSquaredNorm( grippers_trajectory ) );
    }
}

#endif // GRIPPER_HELPERS_HPP<|MERGE_RESOLUTION|>--- conflicted
+++ resolved
@@ -6,11 +6,18 @@
 #include <kinematics_toolbox/kinematics.h>
 #include <limits>
 #include <memory>
-
 #include <assert.h>
 
 namespace smmap
 {
+    typedef EigenHelpers::VectorAffine3d AllGrippersSinglePose;
+    typedef std::vector< AllGrippersSinglePose > AllGrippersPoseTrajectory;
+
+    typedef kinematics::VectorVector6d AllGrippersSingleVelocity;
+    typedef AllGrippersSingleVelocity AllGrippersSinglePoseDelta;
+    typedef std::vector< AllGrippersSingleVelocity > AllGrippersVelocityTrajectory;
+    typedef std::vector< AllGrippersSinglePoseDelta > AllGrippersPoseDeltaTrajectory;
+
     struct GripperData
     {
         GripperData( const std::string& name, const std::vector< long >& node_indices )
@@ -60,49 +67,6 @@
         return names;
     }
 
-<<<<<<< HEAD
-    inline double GripperVelocity6dNormSquared( const kinematics::Vector6d& velocity )
-    {
-        kinematics::Vector6d weight;
-        weight << 1.0, 1.0, 1.0, 1.0/20.0, 1.0/20.0, 1.0/20.0;
-
-        return ( weight.cwiseProduct( velocity ) ).squaredNorm();
-    }
-
-    inline double GripperVelocity6dNorm( const kinematics::Vector6d& velocity )
-    {
-        return std::sqrt( GripperVelocity6dNormSquared( velocity ) );
-    }
-
-    inline double VectorGripperVelocity6dNorm( const Eigen::VectorXd& velocities )
-    {
-        assert( velocities.size() % 6 == 0 );
-
-        double norm = 0;
-        for ( long gripper_ind = 0; gripper_ind < velocities.size(); gripper_ind += 6 )
-        {
-            norm += GripperVelocity6dNormSquared( velocities.segment< 6 >( gripper_ind ) );
-        }
-        return std::sqrt( norm );
-    }
-
-    inline void ClampGripperVelocities( Eigen::VectorXd& velocities, const double max_vel )
-    {
-        assert( velocities.size() % 6 == 0 );
-
-        for ( long gripper_ind = 0; gripper_ind < velocities.size(); gripper_ind += 6 )
-        {
-            const double velocity_norm = GripperVelocity6dNorm( velocities.segment< 6 >( gripper_ind ) );
-            if ( velocity_norm > max_vel )
-            {
-                velocities.segment< 6 >( gripper_ind ) *= max_vel / velocity_norm;
-            }
-        }
-
-    }
-
-=======
->>>>>>> 74140fa7
     /**
      * @brief getMinimumDistanceToGripper
      * @param gripper_indices The indices of the nodes that the gripper is in contact with
@@ -197,11 +161,27 @@
         {
             squared_norm += GripperVelocity6dSquaredNorm( grippers_velocity[gripper_ind] );
         }
-
         return squared_norm;
     }
 
+    inline double MultipleGrippersVelocity6dSquaredNorm( const Eigen::VectorXd& grippers_velocity )
+    {
+        assert( grippers_velocity.size() % 6 == 0 );
+
+        double squared_norm = 0;
+        for ( long gripper_ind = 0; gripper_ind < grippers_velocity.size(); gripper_ind += 6 )
+        {
+            squared_norm += GripperVelocity6dSquaredNorm( grippers_velocity.segment< 6 >( gripper_ind ) );
+        }
+        return squared_norm;
+    }
+
     inline double MultipleGrippersVelocity6dNorm( const AllGrippersSingleVelocity& grippers_velocity )
+    {
+        return std::sqrt( MultipleGrippersVelocity6dSquaredNorm( grippers_velocity ) );
+    }
+
+    inline double MultipleGrippersVelocity6dNorm( const Eigen::VectorXd& grippers_velocity )
     {
         return std::sqrt( MultipleGrippersVelocity6dSquaredNorm( grippers_velocity ) );
     }
@@ -221,6 +201,21 @@
     {
         return std::sqrt( MultipleGrippersVelocityTrajectory6dSquaredNorm( grippers_trajectory ) );
     }
+
+    inline void ClampGripperVelocities( Eigen::VectorXd& velocities, const double max_vel )
+    {
+        assert( velocities.size() % 6 == 0 );
+
+        for ( long gripper_ind = 0; gripper_ind < velocities.size(); gripper_ind += 6 )
+        {
+            const double velocity_norm = GripperVelocity6dNorm( velocities.segment< 6 >( gripper_ind ) );
+            if ( velocity_norm > max_vel )
+            {
+                velocities.segment< 6 >( gripper_ind ) *= max_vel / velocity_norm;
+            }
+        }
+
+    }
 }
 
 #endif // GRIPPER_HELPERS_HPP