#include <boost/filesystem.hpp>
#include <mutex>

#include "smmap/task.h"
#include "smmap/ros_params.hpp"
#include "smmap/ros_communication_helpers.hpp"

#include "smmap/diminishing_rigidity_model.h"
#include "smmap/adaptive_jacobian_model.h"
#include "smmap/least_squares_jacobian_model.h"

using namespace smmap;
using namespace EigenHelpersConversions;

Task::Task( RobotInterface& robot,
            Visualizer& vis,
            TaskSpecification::Ptr task_specification )
    : nh_()
    , ph_( "~" )
    , robot_( robot )
    , vis_( vis )
    , task_specification_( task_specification )
    , error_fn_( createErrorFunction() )
    , gripper_collision_check_fn_( createGripperCollisionCheckFunction() )
<<<<<<< HEAD
    , task_desired_object_delta_fn_( createTaskDesiredObjectDeltaFunction() )
    , task_object_delta_projection_fn_( createTaskObjectDeltaProjectionFunction() )
    , model_set_( update_model_utility_fn_ )
    , planner_( error_fn_, model_prediction_fn_, model_suggested_grippers_traj_fn_, get_model_utility_fn_, vis_ )
=======
    , execute_trajectory_fn_( createExecuteGripperTrajectoryFunction() )
    , logging_fn_( createLoggingFunction() )
    , planner_( error_fn_, execute_trajectory_fn_, logging_fn_, vis_, RobotInterface::DT )
>>>>>>> 74140fa7

{
    initializeModelSet();
    initializeLogging();
}


void Task::execute()
{
    const int planning_horizion = GetPlanningHorizon( ph_ );

    // Run the planner at whatever rate we've been given
    ROS_INFO_STREAM_NAMED( "task", "Running our planner with a horizion of " << planning_horizion );
    std::vector< WorldState > world_feedback = robot_.start();

    while ( robot_.ok() )
    {
        const WorldState current_world_state = world_feedback.back();

        std::pair< Eigen::VectorXd, Eigen::VectorXd > first_step_desired_motion;
        std::pair< Eigen::VectorXd, Eigen::VectorXd > first_step_error_correction;
        std::pair< Eigen::VectorXd, Eigen::VectorXd > first_step_stretching_correction;
        std::atomic_bool first_step_calculated( false );
        std::mutex first_step_mtx;

        // Update our function callbacks for the models
        TaskDesiredObjectDeltaFunctionType caching_task_desired_object_delta_fn =
                [&]( const WorldState& state )
        {
            if ( state.sim_time_ == current_world_state.sim_time_ )
            {
                if ( first_step_calculated.load() )
                {
                    return first_step_desired_motion;
                }
                else
                {
                    std::lock_guard< std::mutex > lock( first_step_mtx );
                    if ( first_step_calculated.load() )
                    {
                        return first_step_desired_motion;
                    }
                    else
                    {
                        first_step_error_correction =
                                task_specification_->calculateObjectErrorCorrectionDelta( state );

                        first_step_stretching_correction =
                                task_specification_->calculateStretchingCorrectionDelta( state );

                        first_step_desired_motion =
                                task_specification_->combineErrorCorrectionAndStretchingCorrection(
                                    first_step_error_correction, first_step_stretching_correction );

                        first_step_calculated.store( true );
                        return first_step_desired_motion;
                    }
                }
            }
            else
            {
                return task_specification_->calculateObjectErrorCorrectionDelta( state );
            }
        };
<<<<<<< HEAD
        DeformableModel::SetCallbackFunctions( gripper_collision_check_fn_,
                                               caching_task_desired_object_delta_fn,
                                               task_object_delta_projection_fn_ );
=======
        DeformableModel::SetCallbackFunctions(
                    gripper_collision_check_fn_,
                    caching_task_desired_object_delta_fn );
>>>>>>> 74140fa7

        world_feedback = planner_.sendNextTrajectory(
                    current_world_state,
                    caching_task_desired_object_delta_fn,
                    planning_horizion,
                    RobotInterface::MAX_GRIPPER_VELOCITY,
                    task_specification_->getCollisionScalingFactor() );

        if ( task_specification_->maxTime() < world_feedback.back().sim_time_ )
        {
            robot_.shutdown();
        }
    }
}

////////////////////////////////////////////////////////////////////
// Internal initialization helpers
////////////////////////////////////////////////////////////////////

void Task::initializeModelSet()
{
    // Initialze each model type with the shared data
    DeformableModel::SetGrippersData( robot_.getGrippersData() );
<<<<<<< HEAD
    DeformableModel::SetCallbackFunctions( gripper_collision_check_fn_,
                                           task_desired_object_delta_fn_,
                                           task_object_delta_projection_fn_ );
=======
    // TODO: fix this interface so that I'm not passing a null ptr here
    DeformableModel::SetCallbackFunctions(
                gripper_collision_check_fn_,
                TaskDesiredObjectDeltaFunctionType( nullptr ) );
>>>>>>> 74140fa7

    DiminishingRigidityModel::SetInitialObjectConfiguration( GetObjectInitialConfiguration( nh_) );

    // Create some models and add them to the model set
    double translational_deformability, rotational_deformability;
    if ( ph_.getParam( "translational_deformability", translational_deformability ) &&
             ph_.getParam( "rotational_deformability", rotational_deformability ) )
    {
        ROS_INFO_STREAM_NAMED( "task", "Overriding deformability values to "
                               << translational_deformability << " "
                               << rotational_deformability );

        planner_.addModel( std::make_shared< DiminishingRigidityModel >(
                                 DiminishingRigidityModel(
                                     translational_deformability,
                                     rotational_deformability ) ) );
    }
    else if ( GetUseMultiModel( ph_ ) )
    {
        // TODO: replace this maic number
        #warning "Magic number here needs to be moved - number of models per parameter"
        const size_t num_models_per_parameter = 3;
        const double deform_step = 4;

        ROS_INFO_STREAM_NAMED( "task", "Creating " << num_models_per_parameter
                               << " models per parameter " );

        // Center the deformability values on the task specified default
        const double deform_min = std::max( 0., task_specification_->getDeformability()
                                      - (num_models_per_parameter - 1) * deform_step / 2.0 );
        const double deform_max = deform_min + (double)num_models_per_parameter * deform_step;

        // Create a bunch of models
        for ( double trans_deform = deform_min; trans_deform < deform_max; trans_deform += deform_step )
        {
            for ( double rot_deform = deform_min; rot_deform < deform_max; rot_deform += deform_step )
            {
                planner_.addModel( std::make_shared< DiminishingRigidityModel >(
                                         DiminishingRigidityModel(
                                             trans_deform,
                                             rot_deform ) ) );
            }
        }
    }
    else
    {
        ROS_INFO_STREAM_NAMED( "task", "Using default deformability value of "
                               << task_specification_->getDeformability() );

        planner_.addModel( std::make_shared< DiminishingRigidityModel >(
                                 DiminishingRigidityModel(
                                     task_specification_->getDeformability() ) ) );

//        model_set_.addModel( std::make_shared< AdaptiveJacobianModel >(
//                                 AdaptiveJacobianModel(
//                                     DiminishingRigidityModel(
//                                         task_specification_->getDeformability() )
//                                     .getGrippersToObjectJacobian(
//                                         robot_.getGrippersPose(),
//                                         GetObjectInitialConfiguration( nh_) ),
//                                     1e-8 ) ) );

//        model_set_.addModel( std::make_shared< LeastSquaresJacobianModel >(
//                                 LeastSquaresJacobianModel(
//                                     DiminishingRigidityModel(
//                                         task_specification_->getDeformability() )
//                                     .getGrippersToObjectJacobian(
//                                         robot_.getGrippersPose(),
//                                         GetObjectInitialConfiguration( nh_) ),
//                                     2 ) ) );

    }

    planner_.createBandits();
}

void Task::initializeLogging()
{
    // Enable logging if it is requested
    logging_enabled_ = GetLoggingEnabled( nh_ );

    if ( logging_enabled_ )
    {
        std::string log_folder = GetLogFolder( nh_ );

        // If it hasn't been opened, assume that it is because the
        // directory doesn't exist.
        boost::filesystem::path p( log_folder );
        if ( !boost::filesystem::is_directory( p ) )
        {
            std::cerr << "\x1b[33;1m" << log_folder << " does not exist! Creating ... ";

            // NOTE: create_directories should be able to return true in this case
            // however due to a bug related to a trailing '/' this is not currently
            // the case in my version of boost
            // https://svn.boost.org/trac/boost/ticket/7258
            boost::filesystem::create_directories( p );
            if ( boost::filesystem::is_directory( p ) )
//            if ( boost::filesystem::create_directories( p ) )
            {
                std::cerr << "Succeeded!\x1b[37m\n";
            }
            else
            {
                std::cerr << "\x1b[31;1mFailed!\x1b[37m\n";
            }
        }

        ROS_INFO_STREAM_NAMED( "planner", "Logging to " << log_folder );

        loggers.insert( std::make_pair< std::string, Log::Log > (
                            "time",
                            Log::Log( log_folder + "time.txt", false ) ) ) ;

        loggers.insert( std::make_pair< std::string, Log::Log > (
                            "error",
                            Log::Log( log_folder + "error.txt", false ) ) ) ;

        loggers.insert( std::make_pair< std::string, Log::Log > (
                            "utility_mean",
                            Log::Log( log_folder + "utility_mean.txt", false ) ) ) ;

        loggers.insert( std::make_pair< std::string, Log::Log > (
                            "utility_covariance",
                            Log::Log( log_folder + "utility_covariance.txt", false ) ) ) ;

        loggers.insert( std::make_pair< std::string, Log::Log > (
                            "model_chosen",
                            Log::Log( log_folder + "model_chosen.txt", false ) ) ) ;
    }
}

////////////////////////////////////////////////////////////////////////////////
//
////////////////////////////////////////////////////////////////////////////////

void Task::logData(
        const WorldState& current_world_state,
        const Eigen::VectorXd& model_utility_mean,
        const Eigen::MatrixXd& model_utility_covariance,
        const ssize_t model_used )
{
    if ( logging_enabled_ )
    {
        const Eigen::IOFormat single_line(
                    Eigen::StreamPrecision,
                    Eigen::DontAlignCols,
                    " ", " ", "", "" );

        LOG( loggers.at( "time" ),
             current_world_state.sim_time_ );

        LOG( loggers.at( "error" ),
             task_specification_->calculateError( current_world_state.object_configuration_ ) );

        LOG( loggers.at( "utility_mean" ),
             model_utility_mean.format( single_line ) );

        LOG( loggers.at( "utility_covariance" ),
             model_utility_covariance.format( single_line ) );

        LOG( loggers.at( "model_chosen" ),
             model_used );
    }
}

////////////////////////////////////////////////////////////////////////////////
// Functions that are used to initialize function pointers in the
// constructor. These all require that task_type_ and
// deformable_type_ have been set already
////////////////////////////////////////////////////////////////////////////////

ErrorFunctionType Task::createErrorFunction()
{
    return std::bind( &TaskSpecification::calculateError,
                      task_specification_,
                      std::placeholders::_1 );
}

GripperCollisionCheckFunctionType Task::createGripperCollisionCheckFunction()
{
    return std::bind( &RobotInterface::checkGripperCollision,
                      &robot_,
                      std::placeholders::_1 );
}

TaskExecuteGripperTrajectoryFunctionType Task::createExecuteGripperTrajectoryFunction()
{
    return std::bind( &RobotInterface::sendGripperTrajectory,
                      &robot_,
                      std::placeholders::_1 );
}

LoggingFunctionType Task::createLoggingFunction()
{
    return std::bind( &Task::logData,
                      this,
                      std::placeholders::_1,
                      std::placeholders::_2,
                      std::placeholders::_3,
                      std::placeholders::_4 );
<<<<<<< HEAD
}

GripperCollisionCheckFunctionType Task::createGripperCollisionCheckFunction()
{
    return std::bind( &RobotInterface::checkGripperCollision,
                      &robot_,
                      std::placeholders::_1 );
}

TaskDesiredObjectDeltaFunctionType Task::createTaskDesiredObjectDeltaFunction()
{
    #warning "This function is basically not being used anymore, get rid of it"
    return std::bind( &TaskSpecification::calculateObjectErrorCorrectionDelta,
                      task_specification_,
                      std::placeholders::_1 );
}

TaskObjectDeltaProjectionFunctionType Task::createTaskObjectDeltaProjectionFunction()
{
    return std::bind( &TaskSpecification::projectObjectDelta,
                      task_specification_,
                      std::placeholders::_1,
                      std::placeholders::_2 );
=======
>>>>>>> 74140fa7
}<|MERGE_RESOLUTION|>--- conflicted
+++ resolved
@@ -22,17 +22,10 @@
     , task_specification_( task_specification )
     , error_fn_( createErrorFunction() )
     , gripper_collision_check_fn_( createGripperCollisionCheckFunction() )
-<<<<<<< HEAD
-    , task_desired_object_delta_fn_( createTaskDesiredObjectDeltaFunction() )
     , task_object_delta_projection_fn_( createTaskObjectDeltaProjectionFunction() )
-    , model_set_( update_model_utility_fn_ )
-    , planner_( error_fn_, model_prediction_fn_, model_suggested_grippers_traj_fn_, get_model_utility_fn_, vis_ )
-=======
     , execute_trajectory_fn_( createExecuteGripperTrajectoryFunction() )
     , logging_fn_( createLoggingFunction() )
     , planner_( error_fn_, execute_trajectory_fn_, logging_fn_, vis_, RobotInterface::DT )
->>>>>>> 74140fa7
-
 {
     initializeModelSet();
     initializeLogging();
@@ -96,15 +89,10 @@
                 return task_specification_->calculateObjectErrorCorrectionDelta( state );
             }
         };
-<<<<<<< HEAD
+
         DeformableModel::SetCallbackFunctions( gripper_collision_check_fn_,
                                                caching_task_desired_object_delta_fn,
                                                task_object_delta_projection_fn_ );
-=======
-        DeformableModel::SetCallbackFunctions(
-                    gripper_collision_check_fn_,
-                    caching_task_desired_object_delta_fn );
->>>>>>> 74140fa7
 
         world_feedback = planner_.sendNextTrajectory(
                     current_world_state,
@@ -128,17 +116,10 @@
 {
     // Initialze each model type with the shared data
     DeformableModel::SetGrippersData( robot_.getGrippersData() );
-<<<<<<< HEAD
+    // TODO: fix this interface so that I'm not passing a null ptr here
     DeformableModel::SetCallbackFunctions( gripper_collision_check_fn_,
-                                           task_desired_object_delta_fn_,
+                                           TaskDesiredObjectDeltaFunctionType( nullptr ),
                                            task_object_delta_projection_fn_ );
-=======
-    // TODO: fix this interface so that I'm not passing a null ptr here
-    DeformableModel::SetCallbackFunctions(
-                gripper_collision_check_fn_,
-                TaskDesiredObjectDeltaFunctionType( nullptr ) );
->>>>>>> 74140fa7
-
     DiminishingRigidityModel::SetInitialObjectConfiguration( GetObjectInitialConfiguration( nh_) );
 
     // Create some models and add them to the model set
@@ -339,23 +320,8 @@
                       std::placeholders::_2,
                       std::placeholders::_3,
                       std::placeholders::_4 );
-<<<<<<< HEAD
-}
-
-GripperCollisionCheckFunctionType Task::createGripperCollisionCheckFunction()
-{
-    return std::bind( &RobotInterface::checkGripperCollision,
-                      &robot_,
-                      std::placeholders::_1 );
-}
-
-TaskDesiredObjectDeltaFunctionType Task::createTaskDesiredObjectDeltaFunction()
-{
-    #warning "This function is basically not being used anymore, get rid of it"
-    return std::bind( &TaskSpecification::calculateObjectErrorCorrectionDelta,
-                      task_specification_,
-                      std::placeholders::_1 );
-}
+}
+
 
 TaskObjectDeltaProjectionFunctionType Task::createTaskObjectDeltaProjectionFunction()
 {
@@ -363,6 +329,4 @@
                       task_specification_,
                       std::placeholders::_1,
                       std::placeholders::_2 );
-=======
->>>>>>> 74140fa7
 }