#ifndef RRT_HELPER_H
#define RRT_HELPER_H

//#include <iostream>
//#include <stdio.h>
//#include <vector>


#include <arc_utilities/arc_helpers.hpp>
#include <arc_utilities/simple_rrt_planner.hpp>
#include <uncertainty_planning_core/simple_samplers.hpp>

#include "smmap/virtual_rubber_band.h"

//////////////////////////////// General Question ///////////////////////////////////
// what does state_added_fn do? (*Call the state added callback*)
/////////////////////////////////////////////////////////////////////////////////////


namespace smmap
{
    class RRTHelper
    {

        public:
            std::uniform_real_distribution<double> uniform_unit_distribution_;
    //            const std::chrono::duration<double>& time_limit_,

        private:
            const std::pair<double, double> x_limits_;
            const std::pair<double, double> y_limits_;
            const std::pair<double, double> z_limits_;
            const double goal_reach_radius_;
            const double step_size_;
            const double obstacle_threshold_;
            const sdf_tools::SignedDistanceField& environment_sdf_;

        public:
            typedef std::pair<std::pair<Eigen::Vector3d, Eigen::Vector3d>, VirtualRubberBand> RRTConfig;
            typedef std::allocator<RRTConfig> Allocator;

<<<<<<< HEAD
            #warning "Replace these magic numbers"
            RRTHelper(const double step_size = 1.0)
                : step_size_(step_size)
=======
            #warning "Replace these magic numbers
            // Initialization problem to be fixed

            RRTHelper(const sdf_tools::SignedDistanceField& environment_sdf,
                      const double step_size = 1.0,
                      const double obstacle_threshold = 0,
                      const double x_limits_lower = -10.0,
                      const double x_limits_upper = 10.0,
                      const double y_limits_lower = -10.0,
                      const double y_limits_upper = 10.0,
                      const double z_limits_lower = -10.0,
                      const double z_limits_upper = 10.0,
                      const double goal_reach_radius = 1.0)
                : environment_sdf_(environment_sdf)
                , uniform_unit_distribution_(0.0, 1.0)
                , step_size_(step_size)
                , obstacle_threshold_(obstacle_threshold)
                , x_limits_(std::make_pair(x_limits_lower,x_limits_upper))
                , y_limits_(std::make_pair(y_limits_lower,y_limits_upper))
                , z_limits_(std::make_pair(z_limits_lower,z_limits_upper))
                , goal_reach_radius_(goal_reach_radius)
//                , uniform_unit_distribution_(uniform_unit_distribution)
>>>>>>> 9855e010
            {
            }


            // returned distance is the euclidian distance of two grippers pos
            double distance(
                    const RRTConfig& a_node,
                    const RRTConfig& b_node) const
            {
                const Eigen::Vector3d& transA_first = a_node.first.first;
                const Eigen::Vector3d& transB_first = b_node.first.first;
                const Eigen::Vector3d& transA_second = a_node.first.second;
                const Eigen::Vector3d& transB_second = b_node.first.second;
                return (transA_first - transB_first).norm() + (transA_second - transB_second).norm();
            }

            int64_t nearestNeighbour(
                    const std::vector<simple_rrt_planner::SimpleRRTPlannerState<RRTConfig, Allocator>>& nodes,
                    const RRTConfig& config) const
            {
                const std::function<double(const simple_rrt_planner::SimpleRRTPlannerState<RRTConfig, Allocator>&, const RRTConfig&)> distance_fn = [&] (
                        const simple_rrt_planner::SimpleRRTPlannerState<RRTConfig, Allocator>& rrt_state,
                        const RRTConfig& rrt_config)
                {
                    return distance(rrt_state.GetValueImmutable(), rrt_config);
                };

                const size_t K = 1;
                return arc_helpers::GetKNearestNeighbors(nodes, config, distance_fn, K)[0].first;
            }

            // const std::function<T(void)>& sampling_fn,
            template <typename RNG>
            inline std::pair<Eigen::Vector3d, Eigen::Vector3d> posPairSampling(
                    RNG& prng)
            {
                std::pair<Eigen::Vector3d, Eigen::Vector3d> rand_sample;

                const double x1 = EigenHelpers::Interpolate(x_limits_.first, x_limits_.second, uniform_unit_distribution_(prng));
                const double y1 = EigenHelpers::Interpolate(y_limits_.first, y_limits_.second, uniform_unit_distribution_(prng));
                const double z1 = EigenHelpers::Interpolate(z_limits_.first, z_limits_.second, uniform_unit_distribution_(prng));

                const double x2 = EigenHelpers::Interpolate(x_limits_.first, x_limits_.second, uniform_unit_distribution_(prng));
                const double y2 = EigenHelpers::Interpolate(y_limits_.first, y_limits_.second, uniform_unit_distribution_(prng));
                const double z2 = EigenHelpers::Interpolate(z_limits_.first, z_limits_.second, uniform_unit_distribution_(prng));

                rand_sample.first(0) = x1;
                rand_sample.first(1) = y1;
                rand_sample.first(2) = z1;
                rand_sample.second(0) = x2;
                rand_sample.second(1) = y2;
                rand_sample.second(2) = z2;

                return rand_sample;
            }


            /* const std::function<std::vector<std::pair<T, int64_t>>(const T&, const T&)>& forward_propagation_fn,
             * forward_propagation_fn - given the nearest neighbor and a new target state, returns the states that would grow the tree towards the target
             * SHOULD : collosion checking, constraint violation checking
             Determine the parent index of the new state
             This process deserves some explanation
             The "current relative parent index" is the index of the parent, relative to the list of propagated nodes.
             A negative value means the nearest neighbor in the tree, zero means the first propagated node, and so on.
             NOTE - the relative parent index *must* be lower than the index in the list of prograted nodes
             * i.e. the first node must have a negative value, and so on.
             */
            // Overstretch checking has been in sendNextCommand(), need constraint violation, and collision checking
            std::vector<std::pair<RRTConfig, int64_t>> forwardPropogationFunction(
                    const RRTConfig& nearest_neighbor,
                    const RRTConfig& random_target)
            {
                std::vector<std::pair<RRTConfig, int64_t>> propagated_states;
                int64_t parent_offset = -1;

                const double total_distance = distance(nearest_neighbor, random_target);
                const uint32_t max_total_steps = (uint32_t)ceil(total_distance / step_size_);

                const bool rubber_band_verbose = false;
                uint32_t step_index = 0;
                bool completed = false;
                while ((completed == false) && (step_index < max_total_steps))
                {
                    // Using ternary operator here so that we can avoid making copies, and still take advantage of const correctness
                    const RRTConfig& prev_node = parent_offset == -1 ? nearest_neighbor : propagated_states[parent_offset].first;

                    const double ratio = std::min(1.0, (double)(step_index + 1) * step_size_ / total_distance);
                    const Eigen::Vector3d gripper_a_interpolated = EigenHelpers::Interpolate(nearest_neighbor.first.first, random_target.first.first, ratio);
                    const Eigen::Vector3d gripper_b_interpolated = EigenHelpers::Interpolate(nearest_neighbor.first.second, random_target.first.second, ratio);

                    // TODO: collision check gripper positions
                    if((environment_sdf_.Get3d(gripper_a_interpolated) < obstacle_threshold_ )
                            || (environment_sdf_.Get3d(gripper_b_interpolated) < obstacle_threshold_))
                    {   continue;   }

                    VirtualRubberBand next_rubber_band(prev_node.second);
                    next_rubber_band.forwardSimulateVirtualRubberBand(
                                gripper_a_interpolated - prev_node.first.first,
                                gripper_b_interpolated - prev_node.first.second,
                                rubber_band_verbose);

                    // TODO: check rubber band overstretch
                    if(next_rubber_band.isOverstretched())
                    {   continue;   }

                    const RRTConfig next_node(std::make_pair(gripper_a_interpolated, gripper_b_interpolated), next_rubber_band);
                    propagated_states.push_back(std::pair<RRTConfig, int64_t>(next_node, parent_offset));

                    ++parent_offset;
                    ++step_index;
                }

                return propagated_states;
            }

            template<typename RNG>
            std::vector<RRTConfig, Allocator> rrtPlan (const RRTConfig& start,
                                                       const RRTConfig& goal,
                                                       const std::chrono::duration<double>& time_limit,
                                                       RNG& rng)
            {
                const std::function<bool(const RRTConfig&)> goal_reached_fn = [&] (const RRTConfig& node)
                {
                    if (distance(node, goal) < goal_reach_radius_)
                    {
                        return true;
                    }
                    return false;
                };

                const std::function<RRTConfig(void)> sampling_fn = [&] ()
                {
                    RRTConfig sample_config(posPairSampling(rng), start.second);
                    return sample_config;
                };

                const std::function<int64_t(const std::vector<simple_rrt_planner::SimpleRRTPlannerState<RRTConfig, Allocator>>&, const RRTConfig&)> nearest_neighbor_fn = [&] (
                        const std::vector<simple_rrt_planner::SimpleRRTPlannerState<RRTConfig, Allocator>>& nodes,
                        const RRTConfig& config )
                {
                    return nearestNeighbour(nodes, config);
                };

                const std::function<std::vector<std::pair<RRTConfig, int64_t>>(const RRTConfig&, const RRTConfig&)> forward_propagation_fn = [&] (
                        const RRTConfig& nearest_neighbor,
                        const RRTConfig& random_target )
                {
                    return forwardPropogationFunction(nearest_neighbor, random_target);
                };


                const auto rrt_results = simple_rrt_planner::SimpleHybridRRTPlanner::Plan(
                            start,
                            nearest_neighbor_fn,
                            goal_reached_fn,
                            sampling_fn,
                            forward_propagation_fn,
                            time_limit);

                std::cout << PrettyPrint::PrettyPrint(rrt_results.second, true, "\n") << std::endl;
                return rrt_results.first;
            }




//            const RRTConfig start_;
//            const RRTConfig goal_;

//             const std::function<bool(void)>& termination_check_fn
//             * termination_check_fn - returns if the planner should terminate (for example, if it has exceeded time/space limits)



//            const auto distance_fn = [&] (
//                    const simple_rrt_planner::SimpleRRTPlannerState<RRTHelper::RRTConfig, RRTHelper::Allocator>& rrt_state,
//                    const RRTHelper::RRTConfig& rrt_config)
//            {
//                return rrt_helper.distance(rrt_state.GetValueImmutable(), rrt_config);
//            };

//            const auto nearest_neighbor_fn = [&] (
//                    const std::vector<simple_rrt_planner::SimpleRRTPlannerState<RRTHelper::RRTConfig, RRTHelper::Allocator>>& nodes,
//                    const RRTHelper::RRTConfig& config)
//            {
//                return rrt_helper.nearestNeighbour(nodes, config);
//            };
//            const auto results = simple_rrt_planner::SimpleHybridRRTPlanner::Plan<rrtConfig, std::allocator<rrtConfig>>(start, goal, nearest_neighbor_fn, goal_reached_fn, state_sampling_fn, forward_propagation_fn, goal_bias, time_limit, rng);

    };
}






#endif // ifndef RRT_HELPER_H<|MERGE_RESOLUTION|>--- conflicted
+++ resolved
@@ -21,11 +21,6 @@
 {
     class RRTHelper
     {
-
-        public:
-            std::uniform_real_distribution<double> uniform_unit_distribution_;
-    //            const std::chrono::duration<double>& time_limit_,
-
         private:
             const std::pair<double, double> x_limits_;
             const std::pair<double, double> y_limits_;
@@ -34,19 +29,15 @@
             const double step_size_;
             const double obstacle_threshold_;
             const sdf_tools::SignedDistanceField& environment_sdf_;
+            std::uniform_real_distribution<double> uniform_unit_distribution_;
 
         public:
             typedef std::pair<std::pair<Eigen::Vector3d, Eigen::Vector3d>, VirtualRubberBand> RRTConfig;
             typedef std::allocator<RRTConfig> Allocator;
 
-<<<<<<< HEAD
+
             #warning "Replace these magic numbers"
-            RRTHelper(const double step_size = 1.0)
-                : step_size_(step_size)
-=======
-            #warning "Replace these magic numbers
             // Initialization problem to be fixed
-
             RRTHelper(const sdf_tools::SignedDistanceField& environment_sdf,
                       const double step_size = 1.0,
                       const double obstacle_threshold = 0,
@@ -57,18 +48,15 @@
                       const double z_limits_lower = -10.0,
                       const double z_limits_upper = 10.0,
                       const double goal_reach_radius = 1.0)
-                : environment_sdf_(environment_sdf)
-                , uniform_unit_distribution_(0.0, 1.0)
+                : x_limits_(x_limits_lower,x_limits_upper)
+                , y_limits_(y_limits_lower,y_limits_upper)
+                , z_limits_(z_limits_lower,z_limits_upper)
+                , goal_reach_radius_(goal_reach_radius)
                 , step_size_(step_size)
                 , obstacle_threshold_(obstacle_threshold)
-                , x_limits_(std::make_pair(x_limits_lower,x_limits_upper))
-                , y_limits_(std::make_pair(y_limits_lower,y_limits_upper))
-                , z_limits_(std::make_pair(z_limits_lower,z_limits_upper))
-                , goal_reach_radius_(goal_reach_radius)
-//                , uniform_unit_distribution_(uniform_unit_distribution)
->>>>>>> 9855e010
-            {
-            }
+                , environment_sdf_(environment_sdf)
+                , uniform_unit_distribution_(0.0, 1.0)
+            {}
 
 
             // returned distance is the euclidian distance of two grippers pos
